--- conflicted
+++ resolved
@@ -20,8 +20,8 @@
     "config.islands.name": "Додати острови",
     "config.islands.tooltip": "Додає океанські острови з додатковою площею суші.",
 
-    "config.shipping-bin-path.name": "Add shipping bin path", // TODO
-    "config.shipping-bin-path.tooltip": "Place stone path tiles in front of the default shipping bin position.", // TODO
+    "config.shipping-bin-path.name": "Прокласти шлях до ящика для продажу",
+    "config.shipping-bin-path.tooltip": "Розставляє кам'яні плити перед ящиком для продажу у грі.",
 
     /****
     ** Farm options
@@ -31,11 +31,6 @@
     "config.beach-sounds.name": "Програвати звуки пляжу",
     "config.beach-sounds.tooltip": "Програє фонову музику на пляжі (тобто звуки хвиль) на пляжній фермі.",
 
-<<<<<<< HEAD
     "config.spawn-monsters.name": "Spawn monsters by default", // TODO
     "config.spawn-monsters.tooltip": "The default value for the 'spawn monsters at night' option when creating a new save. You can still change the option when creating a new save. This has no effect on existing saves." // TODO
-=======
-    "config.shipping-bin-path.name": "Прокласти шлях до ящика для продажу",
-    "config.shipping-bin-path.tooltip": "Розставляє кам'яні плити перед ящиком для продажу у грі."
->>>>>>> 74bc118b
 }