﻿[← back to readme](README.md)

# Release notes
<<<<<<< HEAD
## Upcoming release
=======
## 4.15.6
Released 18 August 2022 for SMAPI 3.14.0 or later.

* Improved translations. Thanks to LeecanIt (updated Italian)!

## 4.15.5
Released 04 July 2022 for SMAPI 3.14.0 or later.

* Added compatibility warning when Harvest With Scythe is installed.
* Fixed error when using a tool on a custom terrain feature from Farm Type Manager if you haven't used the tool manually yet.

## 4.15.4
Released 17 June 2022 for SMAPI 3.14.0 or later.

* Improved translations. Thanks to mukers (updated Russian)!

## 4.15.3
Released 05 June 2022 for SMAPI 3.14.0 or later.

>>>>>>> f364c6f8
* Fixed hoe not digging artifact spots if you disable all the other hoe features.
* Improved translations. Thanks to mukers (updated Russian)!

## 4.15.2
Released 22 May 2022 for SMAPI 3.14.0 or later.

* Internal changes to support Content Patcher.

## 4.15.1
Released 09 May 2022 for SMAPI 3.14.0 or later.

* Updated for SMAPI 3.14.0.
* Fixed pickaxe breaking objects that are placed on dirt, even if breaking objects is disabled.
* Improved translations. Thanks to Becks723 (updated Chinese)!

## 4.15.0
Released 27 February 2022 for SMAPI 3.13.0 or later.

* [Content packs can now edit the Tractor Mod textures](README.md#custom-textures) (e.g. for recolors or tractor texture packs).
* Improved translations. Thanks to EmWhyKay (updated Turkish) and martin66789 (added Hungarian)!

## 4.14.10
Released 14 January 2022 for SMAPI 3.13.0 or later.

* Fixed [enrichers](https://stardewvalleywiki.com/Enricher) not affecting seeds planted with the tractor.
* Fixed support for custom locations with farm animals.
* Improved translations. Thanks to ChulkyBow (added Ukrainian), Evexyron + Yllelder (updated Spanish), and Zangorr (added Polish)!

## 4.14.9
Released 25 December 2021 for SMAPI 3.13.0 or later.

* Fixed load error in the previous update.

## 4.14.8
Released 25 December 2021 for SMAPI 3.13.0 or later.

* Fixed minimum supported Generic Mod Config Menu version.
* Internal optimizations.

## 4.14.7
Released 30 November 2021 for SMAPI 3.13.0 or later.

* Updated for Stardew Valley 1.5.5 and SMAPI 3.13.0.

## 4.14.6
Released 12 November 2021 for SMAPI 3.12.6 or later.

* Improved translations. Thanks to wally232 (updated Korean)!

## 4.14.5
Released 31 October 2021 for SMAPI 3.12.5 or later.

* Improved integration with [Generic Mod Config Menu](https://www.nexusmods.com/stardewvalley/mods/5098):
  * All config options are now translatable.
  * Updated for Generic Mod Config Menu 1.5.0.

## 4.14.4
Released 18 September 2021 for SMAPI 3.12.5 or later.

* Improved translations. Thanks to ellipszist (added Thai)!  
  _Note: Thai requires Stardew Valley 1.5.5 and the [Thai mod](https://www.nexusmods.com/stardewvalley/mods/7052)._

## 4.14.3
Released 09 July 2021 for SMAPI 3.9.5 or later.

* Fixed heavy tappers not detected consistently due to a game bug.
* Fixed tractor watering can not playing any sound.
* Fixed crash if mod is installed incorrectly and its textures files don't exist.

## 4.14.2
Released 25 May 2021 for SMAPI 3.9.5 or later.

* Fixed [horse flute](https://stardewvalleywiki.com/Horse_Flute) summoning the tractor if you built
  a tractor garage before the stable.

**How to fix affected saves:**  
The fix isn't retroactive; here's how to fix an existing save if your horse flute summons the
tractor. In multiplayer, this must be done by the main player.

1. _Install [Horse Flute Anywhere](https://www.nexusmods.com/stardewvalley/mods/7500) 1.1.5 or later._
2. _Load the save in-game._
3. _Run this command in the SMAPI console window:_
   ```
   reset_horses
   ```
4. _That will reset the ownership for **all** horses in the game. Each player should then interact
   with their horse to name it and take ownership._
5. _After saving in-game, you can safely remove Horse Flute Anywhere if you don't need it._

## 4.14.1
Released 17 April 2021 for SMAPI 3.9.5 or later.

* Improved translations. Thanks to J3yEreN (updated Turkish!).

## 4.14.0
Released 27 March 2021 for SMAPI 3.9.5 or later.

* The dagger/sword can now harvest grass (disabled by default).
* Split the `MeleeWeapon` attachment into `MeleeBlunt`, `MeleeDagger`, and `MeleeSword`. If you changed melee weapon options, you'll need to reconfigure them.
* Holding a non-golden scythe to harvest grass now applies the golden scythe bonus if you've found it.
* When using [Generic Mod Config Menu](https://www.nexusmods.com/stardewvalley/mods/5098), you can now...
  * configure the mod after loading the save file;
  * set [multi-key bindings](https://stardewvalleywiki.com/Modding:Player_Guide/Key_Bindings).
* Fixed the five [golden walnuts](https://stardewvalleywiki.com/Golden_Walnut) from island crops not dropped when harvested by the tractor.
* Fixed compatibility with [unofficial 64-bit mode](https://stardewvalleywiki.com/Modding:Migrate_to_64-bit_on_Windows).

## 4.13.3
Released 06 February 2021 for SMAPI 3.9.0 or later.

* Fixed support for Seed Bag mod.

## 4.13.2
Released 23 January 2021 for SMAPI 3.9.0 or later.

* Updated for multi-key bindings in SMAPI 3.9.

## 4.13.1
Released 17 January 2021 for SMAPI 3.8.0 or later.

* Fixed issues when farmhands ride tractors in split-screen mode.

## 4.13.0
Released 16 January 2021 for SMAPI 3.8.0 or later.

* The watering can now cools lava in the volcano dungeon.
* Fixed tractor affecting other players' tools in split-screen mode.

## 4.12.2
Released 04 January 2021 for SMAPI 3.8.0 or later.

* Updated to use `modData` field in Stardew Valley 1.5.
* Internal refactoring to legacy data migrations.
* Fixed tractor not summonable if it's currently in the volcano dungeon.

**Note for mod authors:**
* Tractor Mod previously identified horses by setting their name to `tractor/<horse id>`. It still
  sets the name, but it now identifies horses by adding a `Pathoschild.TractorMod` entry to the new
  `horse.modData` field instead. Existing tractors will be migrated automatically.

## 4.12.1
Released 21 December 2020 for SMAPI 3.8.0 or later.

* Updated for Stardew Valley 1.5, including split-screen mode and UI scaling.

## 4.12.0
Released 05 December 2020 for SMAPI 3.7.3 or later.

* The pickaxe now collects spawned mine items like quartz.
* The scythe now harvests palm tree coconuts and tree seeds.
* Fixed scythe harvesting spring onions based on 'harvest crops' option instead of 'harvest forage'.

## 4.11.3
Released 15 October 2020 for SMAPI 3.7.3 or later.

* Refactored translation handling.

## 4.11.2
Released 12 September 2020 for SMAPI 3.7.3 or later.

* Fixed error in some cases when a multiplayer farmhand warps while riding a tractor.

## 4.11.1
Released 28 August 2020 for SMAPI 3.6.0 or later.

* Fixed incorrectly mapped options in Generic Mod Config Menu.

## 4.11.0
Released 04 July 2020 for SMAPI 3.6.1 or later.

* You can now configure the mod in-game if you have [Generic Mod Config Menu](https://www.nexusmods.com/stardewvalley/mods/5098) installed (thanks to collaboration with NexusFlight!).
* Added compatibility with boulders and stumps added by Farm Type Manager.
* Fixed warp loop when riding the tractor onto the Witch's Hut warp runes.
* Fixed broken event when riding the tractor into the event for the Cryptic Note quest.

## 4.10.1
Released 02 May 2020 for SMAPI 3.5.0 or later.

* Improved translations. Thanks to D0n-A (updated Russian)!

## 4.10.0
Released 09 March 2020 for SMAPI 3.3.0 or later.

* Added support for multi-key bindings (like `LeftShift + BackSpace`).
* Fixed slingshot enabled by default.
* Fixed scythe not harvesting bushes in garden pots.
* Fixed tea bushes affected by `HarvestForage` option instead of `HarvestCrops`.
* Fixed compatibility with Yet Another Harvest With Scythe Mod (thanks to bcmpinc!).
* Improved translations. Thanks to therealmate (added Hungarian)!

## 4.9.2
Released 01 February 2020 for SMAPI 3.2.0 or later.

* Fixed `HarvestFlowers` scythe option not working for some custom mod flowers.
* Fixed fertilizer not working if applied to crops after planting.

## 4.9.1
Released 15 December 2019 for SMAPI 3.0.0 or later.

* Added tree fertilizer support.
* Improved translations. Thanks to LeecanIt (added Italian)!

## 4.9.0
Released 26 November 2019 for SMAPI 3.0.0 or later.

* Updated for Stardew Valley 1.4, including...
  * fertiliser can now be applied to planted crops;
  * harvesting tea bushes;
  * using the golden scythe.
* Added attachment features:
  * axe: cut giant crops; cut choppable bushes (disabled by default).
  * milk pail: collect milk from animals.
  * shears: shear wool from animals.
* Added support for summoning a temporary tractor without building a garage first (disabled by default).
* Tractor effects are now applied radially from the tractor (e.g. trees now fall away from the tractor).
* Updated for compatibility with the latest version of Pelican Fiber.
* Fixed scythe sometimes interacting with incorrect targets (e.g. shipping bin or farm animals).
* Fixed scythe showing item pickup animation when collecting forage items.
* Fixed scythe incorrectly having a 100% chance to drop hay. The probability now matches the vanilla 50% (scythe) or 75% (golden scythe).
* Fixed incorrect speed changes when a different speed buff expires while riding the tractor (via Stardew Valley 1.4 change).
* Fixed lag when using the hoe attachment while surrounded by untillable tiles.
* Fixed issue where a dismissed tractor would return to the previous garage position if the garage was moved that day.
* Fixed error when using tools as custom attachments to attack monsters.
* Improved translations. Thanks to Hesperusrus (updated Russian)!

## 4.8.4
Released 25 July 2019 for SMAPI 2.11.2 or later.

* Improved translations. Thanks to cilekli-link (added Turkish)!

## 4.8.3
Released 09 June 2019 for SMAPI 2.11.1 or later.

* Fixed config parsing errors for some players.
* Fixed tractor not working in Deep Woods after the first screen.
* Fixed issue where pressing the dismiss-tractor key while riding a horse caused the horse to disappear.

## 4.8.2
Released 07 March 2019 for SMAPI 2.11.0 or later.

* Fixed scythe no longer harvesting in 4.8.1.

## 4.8.1
Released 06 April 2019 for SMAPI 2.11.0 or later.

* Fixed chests being treated as weeds in some cases.
* Fixed scythe and some melee weapons not clearing dead crops if enabled.
* Improved translations. Thanks to Mysti57 (added French)!

## 4.8.0
Released 05 March 2019 for SMAPI 2.11.0 or later.

* Added attachment features:
  * pickaxe: break mine containers (enabled by default), break placed objects (disabled by default).
  * scythe: collect machine output (disabled by default).
* Added attachment options:
  * axe: can now configure based on tree maturity.
  * scythe: can now configure crops and flowers separately.
* Added option to configure build resources.
* Added button to send tractor back home.
* Fixed compatibility with Deep Woods.
* Fixed farmhands unable to summon a tractor if all available tractors are in non-synced locations.
* Fixed tractor unable to break the Cindersnap forest log.
* Fixed garage texture not applied in the Farm Expansion mod's carpenter menu.
* Fixed tractor range affected when you charge a tool before mounting.
* Improved translations. Thanks to S2SKY (added Korean)!

## 4.7.3
Released 04 January 2019 for SMAPI 2.10.1 or later.

* Fixed stable no longer in Robin's carpenter menu after building a tractor garage.
* Fixed fertilizer applied to existing crops.
* Fixed compatibility with Tool Geodes mod.

## 4.7.2
Released 09 December 2018 for SMAPI 2.9.0 or later.

* Fixed horses becoming tractors in some cases. (If you saved after that happened, [see this forum comment](https://community.playstarbound.com/threads/tractor-mod.136649/page-14#post-3319770)).
* Fixed tractors sometimes not in their garage after loading a save.

## 4.7.1
Released 08 December 2018 for SMAPI 2.9.0 or later.

* Fixed tractor getting lost in the mines when players cruelly abandon it.
* Fixed tractor/garage looking like a horse/stable in some cases.
* Fixed mines not spawning a ladder on infestation levels if the tractor is present.
* Fixed old tractor data not deleted after migration, which caused duplicate garages in some cases.

## 4.7.0
Released 14 November 2018 for SMAPI 2.6.0 or later.

* Added support for multiplayer mode. The mod must be installed by the host player, and installed by any farmhand that wants to use the tractor features.
* Added support for custom mod locations.
* Added support for buying multiple tractors.
* Added attachment features:
  * tools now recognize garden pots;
  * hoe now digs artifact spots;
  * scythe now harvests bush berries.
* Changed default summon key from `T` to `Backspace` for multiplayer compatibility.
* Fixed scythe, seeds, and fertilizer not ignoring tilled dirt that has an object on it (like sprinklers or scarecrows).
* Fixed scythe shaking fruit trees when they have no fruit.
* Fixed custom attachments being able to use items past their stack size.

**Update notes:**
* If Robin started building your tractor garage in an earlier version, it will be completed when you update.
* Any current tractors/garages will be migrated to a new format next time you save. If you install an older version of Tractor Mod later, those tractors/garages will turn into horses/stables.

## 4.6.0
Released 26 August 2018 for SMAPI 2.8.0 or later.

* Updated for Stardew Valley 1.3.29.
* Tractor data is now safely stored in the save file, so you no longer need to keep the `data` subfolder when updating (once your save is migrated).
* Melee weapons now break mine containers.
* Fixed 'instant build' option in CJB Cheats Menu not working with the tractor garage.
* Removed support for legacy tractor data. (If you haven't loaded the mod in the last year, you'll need to rebuild the garage.)
* Improved translations. Thanks to pomepome (added Japanese)!

**Update note:** if you built a tractor before Tractor Mod 4.0 and never played with 4.0&ndash;4.5,
the previous tractor won't be migrated. You can edit the `config.json` to make the tractor free and
rebuild it.

## 4.5.0
Released 02 August 2018 for SMAPI 2.6.0 or later.

* Updated for Stardew Valley 1.3 (disabled in multiplayer mode).
* Player is now invincible while riding the tractor (configurable).
* Added more attachment features:
  * melee weapons: clear dead crops, attack monsters (disabled by default).
  * slingshot: fires one projectile/tile/second in the aimed direction (disabled by default).
  * hoe: clear weeds.
  * pickaxe: clear weeds.
* Added support for tractor hats.
* Fixed pickaxe not breaking boulders in the mines.
* Fixed summon key working while riding a horse.
* Removed experimental 'pass through trellis' option; consider using a mod like [Walk Through Trellis](https://www.nexusmods.com/stardewvalley/mods/1958) instead.
* Improved translations. Thanks to alca259 (added Spanish)!

## 4.4.1
Released 09 March 2018 for SMAPI 2.5.0 or later.

* Fixed error opening the game menu if the tractor hasn't been bought yet (thanks to f4iTh!).

## 4.4.0
Released 02 March 2018 for SMAPI 2.5.0 or later.

* Added support for using the tractor in the mines.
* Added options to toggle all standard features (thanks to Fox536!).
* Fixed tractor appearing in social menu.
* Fixed tractor not appearing in Farm Expansion's carpenter menu (requires Farm Expansion 3.3+).

## 4.3.0
Released 14 February 2018 for SMAPI 2.4.0 or later.

* Updated to SMAPI 2.4.
* Added support for grass starters.
* Added support for any placeable item in `config.json` (e.g. `Mega Bomb`).
* Changed default summon key to `T`.
* Fixed summon key working when a menu is open.
* Fixed seeds and fertilizer being placed under giant crops.
* Improved tractor and garage sprites. (Thanks to allanbachti!)
* Improved translations. Thanks to Husky110 (German)!

## 4.2.0
Released 03 December 2017 for SMAPI 2.1.0 or later.

* Updated to SMAPI 2.1.
* Added support for axe clearing weeds (default) and live crops (optional).
* Added support for seasonal textures.
* Added compatibility with Farm Expansion and Seed Bag.
* Added support for controller & mouse bindings.
* Switched to SMAPI update checks.
* Improved translations. Thanks to Fabilows & TaelFayre (added Portuguese)!

## 4.1.0
Released 04 September 2017 for SMAPI 1.15.0 or later.

New features:
* Added an optional hold-to-activate mode (tractor won't do anything unless you hold a key).
* Added default axe support (cutting trees disabled by default).
* Added tractor buff which pulls nearby objects towards you.
* Added compatibility with...
  * CJB Cheats Menu (instant build now works);
  * Pelican Fiber (garage now appears in its shops);
  * Horse Whistle (no longer sometimes summons the tractor);
  * custom farm locations (no longer breaks saves).
* Added option to highlight tractor radius.
* Added update check.
* Added an experimental feature which lets the tractor pass through trellis crops (disabled by default).

Feature changes:
* Tractor no longer uses tools unless needed (no more spamming pickaxe sounds).
* Pickaxe no longer destroys live crops, paths, and flooring.
* Pickaxe no longer breaks boulders if your pickaxe isn't upgraded enough.
* Scythe now clears dead crops.
* Hoe now digs up artifact spots.
* Added warning when translation files are missing.
* Improved translations. Thanks to Ereb (added Russian) and yuwenlan (added Chinese)!

Fixes:
* Fixed tractor letting you phase through objects in some cases.
* Fixed game logic treating tractor as the player's horse in some cases where it shouldn't.
* Fixed seeds, fertilizer, and speed-gro not working if you don't play in English.
* Fixed harvesting crops, breaking rocks, and foraging not providing XP.
* Fixed harvesting hay not showing hay-gained message.
* Fixed harvesting hay giving you double hay.
* Fixed scythe not harvesting wild-seed crops.
* Fixed Robin letting you build multiple tractor garages.
* Fixed only the first garage being restored when you load the save (if you manage to build multiple).
* Fixed tractor interaction grid being offset in some cases.
* Fixed visual bugs in tractor sprite.

## 4.0.0
Released 18 August 2017 for SMAPI 1.15.0 or later.

* The tractor garage is now sold by Robin, requires some building materials, and takes a few days for her to build. The price and whether resources are needed can be changed in `config.json`.
* The tractor and garage have a new look to match the game style thanks to [@Zero-ui9](https://github.com/Zero-ui9) and [@Acerbicon](https://github.com/Acerbicon) respectively.
* Simplified the `config.json`.
* Added support for clearing dirt and breaking rocks with the pickaxe.
* Added translation support.
* Removed summon-horse key (but kept summon-tractor key).
* Removed tractor mode activated by holding mouse button (now only when riding the tractor).
* Overhauled data saving (previous data will be migrated automatically).
* Fixed hoe destroying objects.
* Fixed tractor being summonable before a tractor garage is built.
* Fixed tractor speed debuff lasting a second after you dismount tractor.
* Improved translations. Thanks to Sasara (added German)!

## 3.2.1
Released 26 April 2017 for SMAPI 1.10.0 or later [by lambui](https://github.com/lambui/StardewValleyMod_TractorMod).

* Fixed initialization errors.

## 3.2.0
Released 26 April 2017 for SMAPI 1.10.0 or later [by lambui](https://github.com/lambui/StardewValleyMod_TractorMod).

* Updated for Stardew Valley 1.2 and SMAPI 1.10.

## 3.1.1
Released 19 December 2016 for SMAPI 1.4.0 or later [by lambui](https://github.com/lambui/StardewValleyMod_TractorMod).

* Fixed being able to call while another menu is open, which caused an error.
* Fixed hang-up dialogue not being shown after closing building menu.
* Fixed tractor spawning when garage is under construction.
* Fixed tool quality turning iridium quality after using tractor.
* Fixed tractor getting stuck when harvesting hand-harvested crops.

## 3.1.0
Released 15 December 2016 for SMAPI 1.4.0 or later [by lambui](https://github.com/lambui/StardewValleyMod_TractorMod).

* The tractor is now one tile wide.
* Fixed tractor unable to spawn in garage on start of new day.

## 3.0.1
Released 14 December 2016 for SMAPI 1.4.0 or later [by lambui](https://github.com/lambui/StardewValleyMod_TractorMod).

* Fixed issue where two tractors appeared.
* Fixed error when events happen after sleep (like the fairy or witch).

## 3.0.0
Released 08 December 2016 for SMAPI 1.3.0 or later [by lambui](https://github.com/lambui/StardewValleyMod_TractorMod).

* Added ability to buy a new tractor and garage through a phone menu, with configurable phone key + tractor price.
* Fixed tractor spawning behind shipping box each morning.
* Fixed infinite spring onions when harvested in tractor mode.
* Fixed weird hoeing or watering area in tractor mode after player charges those tools up.
* Removed global tractor mode from config (now default).

## 2.1.3
Released 03 December 2016 for SMAPI 1.2.0 or later [by lambui](https://github.com/lambui/StardewValleyMod_TractorMod).

* Fixed game freezing if player uses tools in tractor mode on objects that need a higher-level tool to break.

## 2.1.2
Released 02 December 2016 for SMAPI 1.2.0 or later [by lambui](https://github.com/lambui/StardewValleyMod_TractorMod).

* Added setting to customize tool use frequency to reduce performance impact.
* Added item radius setting (for seeding and fertilizing).
* Added ability to reload configuration in-game.
* Fixed a bug that prevents game from saving.

## 2.1.1
Released 02 December 2016 for SMAPI 1.2.0 or later [by lambui](https://github.com/lambui/StardewValleyMod_TractorMod).

* Fixed issue which prevents game from saving if player left tractor outside farm.
* Fixed issue which prevents player from summoning horse if the horse is outside farm.

## 2.1.0
Released 02 December 2016 for SMAPI 1.2.0 or later [by lambui](https://github.com/lambui/StardewValleyMod_TractorMod).

* Added per-tool settings.
* Improved algorithm and reduce performance impact.
* Removed unneeded settings from config (`WTFMode`, `harvestMode`, `harvestRadius`, `minToolPower`, `mapWidth`, `mapHeight`).

## 2.0.0
Released 01 December 2016 for SMAPI 1.2.0 or later [by lambui](https://github.com/lambui/StardewValleyMod_TractorMod).

* Add tractor:
  - Now you have a tractor separate from your horse ([sprite and animation by Pewtershmitz](http://community.playstarbound.com/threads/tractor-v-1-3-horse-replacement.108604/)).
  - Tractor will return to the spot behind your shipping box each morning.
  - Riding the tractor automatically turns on tractor mode.
  - Can summon tractor with a configurable key.
* Added option to change mouse-activation hotkey (to activate tractor mode while not on tractor).
* Added key to summon horse.
* Reduced speed in tractor mode (configurable).
* Remove horse tractor mode.

## 1.3.0
Released 29 November 2016 for SMAPI 1.2.0 or later [by lambui](https://github.com/lambui/StardewValleyMod_TractorMod).

* Added global option which lets you use tractor mode everywhere (not just on the farm).
* Added ability to harvest weeds.

## 1.2.4
Released 28 November 2016  for SMAPI 1.2.0 or later[by lambui](https://github.com/lambui/StardewValleyMod_TractorMod).

* Harvesting animal produce now drops items instead of adding them directly to inventory.
* Fixed harvesting sunflower not yielding seeds.

## 1.2.3
Released 27 November 2016 for SMAPI 1.2.0 or later [by lambui](https://github.com/lambui/StardewValleyMod_TractorMod).

* Added ability to harvest grass into hay.
* Fixed young non-regrowable crops being harvestable.

## 1.2.2
Released 27 November 2016 for SMAPI 1.2.0 or later [by lambui](https://github.com/lambui/StardewValleyMod_TractorMod).

* Fixed infinite harvest when harvesting non-regrowable crops.

## 1.2.1
Released 21 November 2016 for SMAPI 1.1.1 or later [by lambui](https://github.com/lambui/StardewValleyMod_TractorMod).

* Fixed occasional crash when player runs out of fertilizer/seeds while fertilizing/planting.

## 1.2.0
Released 20 November 2016 for SMAPI 1.1.1 or later [by lambui](https://github.com/lambui/StardewValleyMod_TractorMod).

* Updated to SMAPI 1.1.1.
* Added ability to harvest crops, fruit trees, and dropped items (like truffles or eggs) when holding scythe.
* Now work in farm buildings.

## 1.1.0
Released 17 November 2016 for SMAPI 1.1.0 or later [by lambui](https://github.com/lambui/StardewValleyMod_TractorMod).

* Added horse tractor mode.
* Added WTF mode (which lets you use your pickaxe and axe with tractor mode).

## 1.0.2
Released 16 November 2016 for SMAPI 1.0.0 or later [by lambui](https://github.com/lambui/StardewValleyMod_TractorMod).

* Added activation by holding right mouse.
* Removed activation by keyboard toggle.
* Tractor mode now automatically turns itself off outside the farm.

## 1.0.0
Released 16 November 2016 for SMAPI 1.0.0 or later [by lambui](https://github.com/lambui/StardewValleyMod_TractorMod).

* Initial release.<|MERGE_RESOLUTION|>--- conflicted
+++ resolved
@@ -1,9 +1,6 @@
 ﻿[← back to readme](README.md)
 
 # Release notes
-<<<<<<< HEAD
-## Upcoming release
-=======
 ## 4.15.6
 Released 18 August 2022 for SMAPI 3.14.0 or later.
 
@@ -23,7 +20,6 @@
 ## 4.15.3
 Released 05 June 2022 for SMAPI 3.14.0 or later.
 
->>>>>>> f364c6f8
 * Fixed hoe not digging artifact spots if you disable all the other hoe features.
 * Improved translations. Thanks to mukers (updated Russian)!
 
