﻿{
    /*********
    ** Tractor
    *********/
    "buff.name": "Мощность трактора",
    "garage.name": "Тракторный гараж",
    "garage.description": "Гараж для хранения вашей одноимённой машины. Аппарат прилагается!",


    /*********
    ** Generic Mod Config Menu UI
    *********/
    /****
    ** Section titles
    ****/
    "config.main-options": "Основные Опции",
    "config.controls": "Управление",
    "config.axe": "Возможности Топора",
    "config.hoe": "Возможности Мотыги",
    "config.pickaxe": "Возможности Кирки",
    "config.scythe": "Возможности Косы",
    "config.melee-blunt": "Возможности Молотов",
    "config.melee-dagger": "Возможности Кинжалов",
    "config.melee-sword": "Возможности Мечей",
    "config.other-tools": "Остальные Инструменты",
    "config.custom-tools": "Пользовательские Инструменты",


    /****
    ** Main options
    ****/
    "config.distance.name": "Радиус воздействия",
    "config.distance.tooltip": "Количество клеток в каждом направлении вокруг трактора, на которые он влияет(также относится клетка под ним). По умолчанию {{defaultValue}}; значение {{maxRecommendedValue}} покрывает большую часть видимого экрана, и более высокие значения могут негативно повлиять на производительность игры.",

    "config.speed.name": "Скорость Трактора",
    "config.speed.tooltip": "Скорость с которой ездит трактор. По умолчанию {{defaultValue}}.",

    "config.magnetic-radius.name": "Радиус Магнетизма",
    "config.magnetic-radius.tooltip": "Радиус подбора предметов (более высокие значения притягивают предметы издалека). Значение по умолчанию {{defaultValue}}.",

    "config.build-price.name": "Стоимость Строительства",
    "config.build-price.tooltip": "Количество золота потребованного для покупки гаража от трактора. По умолчанию {{defaultValue}}з.",

    "config.can-summon-without-garage.name": "Возможность Вызывать Без Гаража",
    "config.can-summon-without-garage.tooltip": "Возможность вызывать трактор без постройки гаража (по горячей клавише).",

    "config.invincible-on-tractor.name": "Неуязвимость на Тракторе",
    "config.invincible-on-tractor.tooltip": "Отсутствие получения любого вида урона при езде на тракторе.",

    "config.highlight-radius.name": "Выделение Радиуса (отладка)",
    "config.highlight-radius.tooltip": "При езде на тракторе визуально показывает радиус действия трактора (параметр \"радиус воздействия\").",


    /****
    ** Keybind options
    ****/
    "config.summon-key.name": "Вызов Трактора",
    "config.summon-key.tooltip": "Вызывает к вам доступный трактор (должен быть построен гараж для трактора или же включена функция \"Возможность Вызывать Без Гаража\"). По умолчанию {{defaultValue}}.",

    "config.dismiss-key.name": "Отзыв Трактора",
    "config.dismiss-key.tooltip": "Возвращает ваш трактор домой.",

    "config.hold-to-activate-key.name": "Кнопка Действия",
    "config.hold-to-activate-key.tooltip": "Если данная опция включена, ваши инструменты будут работать только в том случае, если вы зажимаете установленную клавишу. Если данная опция отключена (кнопка не назначена), ваши инструменты будут работать автоматически.",


    /****
    ** Trees & bushes
    ****/
    "config.chop-fruit-trees-seeds.name": "Срубка Фруктовых Деревьев (Семечки)",
    "config.chop-fruit-trees-seeds.tooltip": "Будет срубать семена фруктовых деревьев.",

    "config.chop-fruit-trees-saplings.name": "Срубка Фруктовых Деревьев (Саженцев)",
    "config.chop-fruit-trees-saplings.tooltip": "Будет срубать фруктовые деревья, которые еще не полностью выросли.",

    "config.chop-fruit-trees-grown.name": "Срубка Фруктовых Деревьев (Выросших)",
    "config.chop-fruit-trees-grown.tooltip": "Будет срубать выросшие фруктовые деревья.",

    "config.chop-trees-seeds.name": "Срубка Деревьев (Семечки)",
    "config.chop-trees-seeds.tooltip": "Будет срубать семена обычных деревьев.",

    "config.chop-trees-saplings.name": "Срубка Фруктовых Деревьев (Саженцев)",
    "config.chop-trees-saplings.tooltip": "Будет срубать обычные деревья, которые еще не полностью выросли.",

    "config.chop-trees-grown.name": "Срубка Деревьев (Выросших)",
    "config.chop-trees-grown.tooltip": "Будет срубать выросшие обычные деревья.",

    "config.chop-bushes.name": "Срубка Кустов",
    "config.chop-bushes.tooltip": "Будет срубать кусты, которые можно срубить (не волокна).",

    "config.harvest-fruit-trees.name": "Сбор Урожая Фруктовых Деревьев",
    "config.harvest-fruit-trees.tooltip": "Будет собирать урожай с фруктовых деревьев.",


    /****
    ** Crops/forage/grass
    ****/
    "config.clear-dead-crops.name": "Убирает Мёртвые Посевы",
    "config.clear-dead-crops.tooltip": "Будет убирать мёртвые посевы.",

    "config.clear-live-crops.name": "Убирает Живые Посевы",
    "config.clear-live-crops.tooltip": "Будет убирать посаженные живые посевы.",

    "config.harvest-giant-crops.name": "Сруб Гигантского Урожая",
    "config.harvest-giant-crops.tooltip": "Будет срубать гигантский урожай (гигантскую тыкву, дыню и цветную капусту).",

    "config.harvest-crops.name": "Сбор Урожая",
    "config.Harvest Crops.tooltip": "Будет собирать урожай.",

    "config.harvest-flowers.name": "Сбор Цветов",
    "config.harvest-flowers.tooltip": "Будет собирать цветы.",

    "config.harvest-forage.name": "Собираемые предметы",
    "config.harvest-forage.tooltip": "Будет собирать дикие растения, морские раковины и т.д. ",

    "config.harvest-grass.name": "Покос Травы",
    "config.harvest-grass.tooltip": "Будет скашивать траву. Если у вас есть свободное место в силосной башне, то будет собирать сено.",


    /****
    ** Debris
    ****/
    "config.clear-debris.name": "Уборка Мусора",
<<<<<<< HEAD
    "config.clear-debris.tooltip": "Будет убирать сорняки, ветки, большие пни и брёвна.",
=======
    "config.clear-debris.tooltip": "Будет убирать ветки, большие пни и брёвна.",
>>>>>>> 2e672df8

    "config.clear-weeds.name": "Уборка Сорняков",
    "config.clear-weeds.tooltip": "Будет срубать сорняки.",


    /****
    ** Dirt
    ****/
    "config.till-dirt.name": "Вспашка Земли",
    "config.till-dirt.tooltip": "Будет вспахивать землю.",

    "config.dig-artifact-spots.name": "Выкапывание Артефактов",
    "config.dig-artifact-spots.tooltip": "Выкапывает землю с червями.",

    "config.clear-tilled-dirt.name": "Очистка Вспаханной Земли",
    "config.clear-tilled-dirt.tooltip": "Очищает вспаханную землю от сорняков.",


    /****
    ** Mining
    ****/
    "config.break-boulders-and-meteorites.name": "Разбитие Валунов и Метеоритов",
    "config.break-boulders-and-meteorites.tooltip": "Будет разбивать валуны и метеориты.",

    "config.harvest-mine-spawns.name": "Сбор Шахтёрский Минералов",
    "config.harvest-mine-spawns.tooltip": "Будет собирать шахтёрские минералы, такие как: кварц обычный и огненный, замёрзшие слезы и земляные кристаллы.",


    /****
    ** Placed items
    ****/
    "config.break-flooring.name": "Разрушение Полов",
    "config.break-flooring.tooltip": "Будет разбивать дорожные покрытия.",

    "config.break-objects.name": "Разрушение Объектов",
    "config.break-objects.tooltip": "Будет разбивать размещённые объекты.",

    "config.break-mine-containers.name": "Разрушение Шахтёрских Бочек",
    "config.break-mine-containers.tooltip": "Будет разбивает бочки (контейнеры), которые появляются в шахте.",

    "config.harvest-machines.name": "Сбор с Оборудования",
    "config.harvest-machines.tooltip": "Собирает готовые предметы с оборудования.",


    /****
    ** Melee
    ****/
    "config.Attack-monsters.name": "Атака по Монстрам",
    "config.Attack-monsters.tooltip": "При включении будет нападать на монстров (данная функция зависит от настройки скорости трактора).",


    /****
    ** Other
    ****/
    "config.milk-pail.name": "Сбор Молока",
    "config.milk-pail.tooltip": "Будет собирать молоко у домашних животных используя подойник.",

    "config.shears.name": "Сбор Шерсти",
    "config.shears.tooltip": "Будет собирать шерсть с домашних животных используя ножницы.",

    "config.watering-can.name": "Полив Растений",
    "config.watering-can.tooltip": "Будет поливать растения из лейки в рамках заданных параметров (Радиус воздействия). Не будет расходовать воду из лейки.",

    "config.fertilizer.name": "Использование Удобрений",
    "config.fertilizer.tooltip": "Будет удобрять вспаханную почву.",

    "config.grass-starters.name": "Посадка Травы",
    "config.grass-starters.tooltip": "Будет использовать рассаду травы.",

    "config.seeds.name": "Посадка Семян",
    "config.seeds.tooltip": "Будет сажать семена.",

    "config.seed-bags.name": "Посадка Мешков с Семенами",
    "config.seed-bags.tooltip": "Будет  сажать мешки с семенами из мода Seed Bag.",

    "config.slingshot.name": "Использование Рогатки",
    "config.slingshot.tooltip": "Будет стрелять из рогатки в направлении курсора. (Имеет подавляющее воздействие из-за функции \"скорость трактора\", но сильно расходует боеприпасы).",

    "config.custom-tool-names.name": "Названия Пользовательских Инструментов",
    "config.custom-tool-names.tooltip": "Пользовательские предметы/ инструменты для использования во время езды на тракторе. Инструменты будут использоваться на каждой окружающей плитке, в то время как предметы будут использоваться. Если вы укажете что-то, что уже поддерживается (например топор), то это отменит все ограничения на его использование. Вы должны указать точное внутреннее название (не переведенное на ваш язык, то есть на английском), например 'Axe' или 'MegaBomb'. Возможно использовать несколько предметов, указав их через запятые."
}<|MERGE_RESOLUTION|>--- conflicted
+++ resolved
@@ -121,11 +121,8 @@
     ** Debris
     ****/
     "config.clear-debris.name": "Уборка Мусора",
-<<<<<<< HEAD
     "config.clear-debris.tooltip": "Будет убирать сорняки, ветки, большие пни и брёвна.",
-=======
     "config.clear-debris.tooltip": "Будет убирать ветки, большие пни и брёвна.",
->>>>>>> 2e672df8
 
     "config.clear-weeds.name": "Уборка Сорняков",
     "config.clear-weeds.tooltip": "Будет срубать сорняки.",
