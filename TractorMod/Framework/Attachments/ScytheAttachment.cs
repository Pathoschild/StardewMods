--- conflicted
+++ resolved
@@ -33,17 +33,8 @@
         /// <summary>Construct an instance.</summary>
         /// <param name="config">The mod configuration.</param>
         /// <param name="modRegistry">Fetches metadata about loaded mods.</param>
-<<<<<<< HEAD
-        /// <param name="reflection">Simplifies access to private code.</param>
-        public ScytheAttachment(ScytheConfig config, IModRegistry modRegistry, IReflectionHelper reflection)
-            : base(config, modRegistry, reflection) { }
-=======
         public ScytheAttachment(ScytheConfig config, IModRegistry modRegistry)
-            : base(modRegistry)
-        {
-            this.Config = config;
-        }
->>>>>>> 5a345bf0
+            : base(config, modRegistry) { }
 
         /// <summary>Get whether the tool is currently enabled.</summary>
         /// <param name="player">The current player.</param>
