using Microsoft.Xna.Framework;
using Pathoschild.Stardew.TractorMod.Framework.Config;
using StardewModdingAPI;
using StardewValley;
using StardewValley.Locations;
using StardewValley.TerrainFeatures;
using StardewValley.Tools;
using SObject = StardewValley.Object;

namespace Pathoschild.Stardew.TractorMod.Framework.Attachments
{
    /// <summary>An attachment for the watering can.</summary>
    internal class WateringCanAttachment : ExtendedDistanceAttachment<ExtendedDistanceConfig>
    {
        /*********
        ** Fields
        *********/
        /// <summary>An infinite watering can to apply.</summary>
        private readonly WateringCan WateringCan = new()
        {
            IsBottomless = true, // no water drain
            IsEfficient = true, // no stamina drain
            WaterLeft = 100
        };


        /*********
        ** Public methods
        *********/
        /// <summary>Construct an instance.</summary>
        /// <param name="config">The attachment settings.</param>
        /// <param name="modRegistry">Fetches metadata about loaded mods.</param>
<<<<<<< HEAD
        /// <param name="reflection">Simplifies access to private code.</param>
        public WateringCanAttachment(ExtendedDistanceConfig config, IModRegistry modRegistry, IReflectionHelper reflection)
            : base(config, modRegistry, reflection) { }
=======
        public WateringCanAttachment(GenericAttachmentConfig config, IModRegistry modRegistry)
            : base(modRegistry)
        {
            this.Config = config;
        }
>>>>>>> 5a345bf0

        /// <summary>Get whether the tool is currently enabled.</summary>
        /// <param name="player">The current player.</param>
        /// <param name="tool">The tool selected by the player (if any).</param>
        /// <param name="item">The item selected by the player (if any).</param>
        /// <param name="location">The current location.</param>
        public override bool IsEnabled(Farmer player, Tool? tool, Item? item, GameLocation location)
        {
            return
                this.Config.Enable
                && tool is WateringCan;
        }

        /// <summary>Apply the tool to the given tile.</summary>
        /// <param name="tile">The tile to modify.</param>
        /// <param name="tileObj">The object on the tile.</param>
        /// <param name="tileFeature">The feature on the tile.</param>
        /// <param name="player">The current player.</param>
        /// <param name="tool">The tool selected by the player (if any).</param>
        /// <param name="item">The item selected by the player (if any).</param>
        /// <param name="location">The current location.</param>
        /// <remarks>Volcano logic derived from <see cref="VolcanoDungeon.performToolAction"/>.</remarks>
        public override bool Apply(Vector2 tile, SObject? tileObj, TerrainFeature? tileFeature, Farmer player, Tool? tool, Item? item, GameLocation location)
        {
            // water dirt
            if (this.TryGetHoeDirt(tileFeature, tileObj, out HoeDirt? dirt, out _, out _) && dirt.state.Value != HoeDirt.watered)
                return this.UseWateringCanOnTile(tile, player, location);

            // cool lava
            int x = (int)tile.X;
            int y = (int)tile.Y;
            if (location is VolcanoDungeon dungeon && dungeon.isTileOnMap(x, y) && dungeon.waterTiles[x, y] && !dungeon.cooledLavaTiles.ContainsKey(tile))
                return this.UseWateringCanOnTile(tile, player, location);

            return false;
        }


        /*********
        ** Private methods
        *********/
        /// <summary>Use the watering can on a tile.</summary>
        /// <param name="tile">The tile to affect.</param>
        /// <param name="player">The current player.</param>
        /// <param name="location">The current location.</param>
        /// <returns>Returns <c>true</c> for convenience when implementing tools.</returns>
        private bool UseWateringCanOnTile(Vector2 tile, Farmer player, GameLocation location)
        {
            if (this.UseToolOnTile(this.WateringCan, tile, player, location))
            {
                location.localSound("wateringCan"); // normally played in Tool.endUsing
                return true;
            }

            return false;
        }
    }
}<|MERGE_RESOLUTION|>--- conflicted
+++ resolved
@@ -30,17 +30,8 @@
         /// <summary>Construct an instance.</summary>
         /// <param name="config">The attachment settings.</param>
         /// <param name="modRegistry">Fetches metadata about loaded mods.</param>
-<<<<<<< HEAD
-        /// <param name="reflection">Simplifies access to private code.</param>
-        public WateringCanAttachment(ExtendedDistanceConfig config, IModRegistry modRegistry, IReflectionHelper reflection)
-            : base(config, modRegistry, reflection) { }
-=======
-        public WateringCanAttachment(GenericAttachmentConfig config, IModRegistry modRegistry)
-            : base(modRegistry)
-        {
-            this.Config = config;
-        }
->>>>>>> 5a345bf0
+        public WateringCanAttachment(ExtendedDistanceConfig config, IModRegistry modRegistry)
+            : base(config, modRegistry) { }
 
         /// <summary>Get whether the tool is currently enabled.</summary>
         /// <param name="player">The current player.</param>
