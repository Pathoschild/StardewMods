--- conflicted
+++ resolved
@@ -39,17 +39,15 @@
         /// <summary>The number of pixels to scroll.</summary>
         private int CurrentScroll;
 
-<<<<<<< HEAD
         /// <summary>Scroll amount configured by the user.</summary>
         private int ScrollAmount;
 
         /// <summary>Arrow icon locations for click functionality.</summary>
         private Rectangle UpIcon;
         private Rectangle DownIcon;
-=======
+
         /// <summary>Whether the game's draw mode has been validated for compatibility.</summary>
         private bool ValidatedDrawMode;
->>>>>>> 16df8160
 
 
         /*********
@@ -62,20 +60,16 @@
         /// <param name="subject">The metadata to display.</param>
         /// <param name="metadata">Provides metadata that's not available from the game data directly.</param>
         /// <param name="monitor">Encapsulates logging and monitoring.</param>
-<<<<<<< HEAD
         /// <param name="scroll">Scroll amount configured by the user.</param>
-        public LookupMenu(ISubject subject, Metadata metadata, IMonitor monitor, int scroll)
-=======
         /// <param name="reflectionHelper">Simplifies access to private game code.</param>
-        public LookupMenu(ISubject subject, Metadata metadata, IMonitor monitor, IReflectionHelper reflectionHelper)
->>>>>>> 16df8160
+        public LookupMenu(ISubject subject, Metadata metadata, IMonitor monitor, int scroll, IReflectionHelper reflectionHelper)
         {
             this.Subject = subject;
             this.Fields = subject.GetData(metadata).Where(p => p.HasValue).ToArray();
             this.Monitor = monitor;
+            this.ScrollAmount = scroll;
             this.Reflection = reflectionHelper;
             this.CalculateDimensions();
-            this.ScrollAmount = scroll;
         }
 
         /****
