using System;
using System.Collections.Generic;
using System.Diagnostics.CodeAnalysis;
using System.Linq;
using System.Runtime.CompilerServices;
using ContentPatcher.Framework;
using ContentPatcher.Framework.Commands;
using ContentPatcher.Framework.Conditions;
using ContentPatcher.Framework.ConfigModels;
using ContentPatcher.Framework.Lexing;
using ContentPatcher.Framework.Lexing.LexTokens;
using ContentPatcher.Framework.Migrations;
using ContentPatcher.Framework.Patches;
using ContentPatcher.Framework.Tokens;
using ContentPatcher.Framework.Tokens.Json;
using ContentPatcher.Framework.Validators;
using Newtonsoft.Json.Linq;
using Pathoschild.Stardew.Common.Utilities;
using StardewModdingAPI;
using StardewModdingAPI.Enums;
using StardewModdingAPI.Events;
using StardewValley;

[assembly: InternalsVisibleTo("Pathoschild.Stardew.Tests.Mods")]
namespace ContentPatcher
{
    /// <summary>The mod entry point.</summary>
    internal class ModEntry : Mod
    {
        /*********
        ** Fields
        *********/
        /// <summary>The name of the file which contains patch metadata.</summary>
        private readonly string PatchFileName = "content.json";

        /// <summary>The name of the file which contains player settings.</summary>
        private readonly string ConfigFileName = "config.json";

        /// <summary>The supported format versions.</summary>
        private readonly string[] SupportedFormatVersions = { "1.0.0", "1.3.0", "1.4.0", "1.5.0", "1.6.0", "1.7.0", "1.8.0", "1.9.0", "1.10.0", "1.11.0" };

        /// <summary>The format version migrations to apply.</summary>
        private readonly Func<IMigration[]> Migrations = () => new IMigration[]
        {
            new Migration_1_3(),
            new Migration_1_4(),
            new Migration_1_5(),
            new Migration_1_6(),
            new Migration_1_7(),
            new Migration_1_8(),
            new Migration_1_9(),
            new Migration_1_10(),
            new Migration_1_11()
        };

        /// <summary>The special validation logic to apply to assets affected by patches.</summary>
        private readonly Func<IAssetValidator[]> AssetValidators = () => new IAssetValidator[]
        {
            new StardewValley_1_3_36_Validator()
        };

        /// <summary>Manages the available contextual tokens.</summary>
        private TokenManager TokenManager;

        /// <summary>Manages loaded patches.</summary>
        private PatchManager PatchManager;

        /// <summary>Handles the 'patch' console command.</summary>
        private CommandHandler CommandHandler;

        /// <summary>The mod configuration.</summary>
        private ModConfig Config;

        /// <summary>The configured key bindings.</summary>
        private ModConfigKeys Keys;

        /// <summary>The debug overlay (if enabled).</summary>
        private DebugOverlay DebugOverlay;

        /// <summary>The mod tokens queued for addition. This is null after the first update tick, when new tokens can no longer be added.</summary>
        private List<ModProvidedToken> QueuedModTokens = new List<ModProvidedToken>();

        /// <summary>Whether the next tick is the first one.</summary>
        private bool IsFirstTick = true;


        /*********
        ** Public methods
        *********/
        /// <summary>The mod entry point, called after the mod is first loaded.</summary>
        /// <param name="helper">Provides simplified APIs for writing mods.</param>
        public override void Entry(IModHelper helper)
        {
            this.Config = helper.ReadConfig<ModConfig>();
            this.Keys = this.Config.Controls.ParseControls(this.Monitor);

            helper.Events.GameLoop.UpdateTicked += this.OnUpdateTicked;
        }

        /// <summary>Get an API that other mods can access. This is always called after <see cref="Entry"/>.</summary>
        public override object GetApi()
        {
            return new ContentPatcherAPI(this.ModManifest.UniqueID, this.Monitor, this.AddModToken);
        }


        /*********
        ** Private methods
        *********/
        /****
        ** Event handlers
        ****/
        /// <summary>Raised after the game performs its overall update tick (≈60 times per second).</summary>
        /// <param name="sender">The event sender.</param>
        /// <param name="e">The event data.</param>
        private void OnUpdateTicked(object sender, UpdateTickedEventArgs e)
        {
            // initialize after first tick so other mods can register their tokens in SMAPI's GameLoop.GameLaunched event
            if (this.IsFirstTick)
            {
                this.IsFirstTick = false;
                this.Initialize();
            }
        }

        /// <summary>The method invoked when the player presses a button.</summary>
        /// <param name="sender">The event sender.</param>
        /// <param name="e">The event data.</param>
        private void OnButtonPressed(object sender, ButtonPressedEventArgs e)
        {
            if (this.Config.EnableDebugFeatures)
            {
                // toggle overlay
                if (this.Keys.ToggleDebug.Contains(e.Button))
                {
                    if (this.DebugOverlay == null)
                        this.DebugOverlay = new DebugOverlay(this.Helper.Events, this.Helper.Input, this.Helper.Content);
                    else
                    {
                        this.DebugOverlay.Dispose();
                        this.DebugOverlay = null;
                    }
                    return;
                }

                // cycle textures
                if (this.DebugOverlay != null)
                {
                    if (this.Keys.DebugPrevTexture.Contains(e.Button))
                        this.DebugOverlay.PrevTexture();
                    if (this.Keys.DebugNextTexture.Contains(e.Button))
                        this.DebugOverlay.NextTexture();
                }
            }
        }

        /// <summary>Raised when the low-level stage in the game's loading process has changed. This is an advanced event for mods which need to run code at specific points in the loading process. The available stages or when they happen might change without warning in future versions (e.g. due to changes in the game's load process), so mods using this event are more likely to break or have bugs.</summary>
        /// <param name="sender">The event sender.</param>
        /// <param name="e">The event data.</param>
        private void OnLoadStageChanged(object sender, LoadStageChangedEventArgs e)
        {
            switch (e.NewStage)
            {
                case LoadStage.CreatedBasicInfo:
                case LoadStage.SaveLoadedBasicInfo:
                case LoadStage.Loaded when Game1.dayOfMonth == 0: // handled by OnDayStarted if we're not creating a new save
                    this.Monitor.VerboseLog($"Updating context: load stage changed to {e.NewStage}.");
                    this.TokenManager.IsBasicInfoLoaded = true;
                    this.UpdateContext();
                    break;
            }
        }

        /// <summary>The method invoked when a new day starts.</summary>
        /// <param name="sender">The event sender.</param>
        /// <param name="e">The event data.</param>
        private void OnDayStarted(object sender, DayStartedEventArgs e)
        {
            this.Monitor.VerboseLog("Updating context: new day started.");
            this.TokenManager.IsBasicInfoLoaded = true;
            this.UpdateContext();
        }

        /// <summary>The method invoked when the player warps.</summary>
        /// <param name="sender">The event sender.</param>
        /// <param name="e">The event data.</param>
        private void OnWarped(object sender, WarpedEventArgs e)
        {
            ConditionType[] affectedTokens = new[] { ConditionType.LocationName, ConditionType.IsOutdoors };
            this.Monitor.VerboseLog($"Updating context for {string.Join(", ", affectedTokens)}: player warped.");
            this.UpdateContext(affectedTokens);
        }

        /// <summary>The method invoked when the player returns to the title screen.</summary>
        /// <param name="sender">The event sender.</param>
        /// <param name="e">The event data.</param>
        private void OnReturnedToTitle(object sender, ReturnedToTitleEventArgs e)
        {
            this.Monitor.VerboseLog("Updating context: returned to title.");
            this.TokenManager.IsBasicInfoLoaded = false;
            this.UpdateContext();
        }

        /****
        ** Methods
        ****/
        /// <summary>Initialize the mod and content packs.</summary>
        private void Initialize()
        {
            var helper = this.Helper;

            // init migrations
            IMigration[] migrations = this.Migrations();

            // fetch content packs
            RawContentPack[] contentPacks = this.GetContentPacks(migrations).ToArray();
            InvariantHashSet installedMods = new InvariantHashSet(
                (contentPacks.Select(p => p.Manifest.UniqueID))
                .Concat(helper.ModRegistry.GetAll().Select(p => p.Manifest.UniqueID))
                .OrderByIgnoreCase(p => p)
            );

            // load content packs and context
            this.TokenManager = new TokenManager(helper.Content, installedMods, this.QueuedModTokens, this.Helper.Reflection);
            this.PatchManager = new PatchManager(this.Monitor, this.TokenManager, this.AssetValidators());
            this.UpdateContext(); // set initial context before loading any custom mod tokens

            // load context
            this.LoadContentPacks(contentPacks, installedMods);
            this.UpdateContext(); // set initial context once patches + dynamic tokens + custom tokens are loaded

            // register patcher
            helper.Content.AssetLoaders.Add(this.PatchManager);
            helper.Content.AssetEditors.Add(this.PatchManager);

            // set up events
            if (this.Config.EnableDebugFeatures)
                helper.Events.Input.ButtonPressed += this.OnButtonPressed;
            helper.Events.GameLoop.ReturnedToTitle += this.OnReturnedToTitle;
            helper.Events.GameLoop.DayStarted += this.OnDayStarted;
            helper.Events.Player.Warped += this.OnWarped;
            helper.Events.Specialized.LoadStageChanged += this.OnLoadStageChanged;

            // set up commands
            this.CommandHandler = new CommandHandler(this.TokenManager, this.PatchManager, this.Monitor, modID => modID == null ? this.TokenManager : this.TokenManager.GetContextFor(modID), () => this.UpdateContext());
            helper.ConsoleCommands.Add(this.CommandHandler.CommandName, $"Starts a Content Patcher command. Type '{this.CommandHandler.CommandName} help' for details.", (name, args) => this.CommandHandler.Handle(args));

            // can no longer queue tokens
            this.QueuedModTokens = null;
        }

        /// <summary>Add a mod-provided token.</summary>
        /// <param name="token">The token to add.</param>
        private void AddModToken(ModProvidedToken token)
        {
            if (!this.IsFirstTick)
            {
                this.Monitor.Log($"Rejected token added by {token.Mod.Name} because tokens can't be added after SMAPI's {nameof(this.Helper.Events.GameLoop)}.{nameof(this.Helper.Events.GameLoop.GameLaunched)} event.", LogLevel.Error);
                return;
            }

            this.Monitor.Log($"{token.Mod.Name} added custom token: {token.Name}", LogLevel.Trace);
            this.QueuedModTokens.Add(token);
        }

        /// <summary>Update the current context.</summary>
        /// <param name="affectedTokens">The specific tokens for which to update context, or <c>null</c> to affect all tokens</param>
        private void UpdateContext(ConditionType[] affectedTokens = null)
        {
            InvariantHashSet set = affectedTokens != null
                ? new InvariantHashSet(affectedTokens.Select(p => p.ToString()))
                : null;

            this.TokenManager.UpdateContext(set);
            this.PatchManager.UpdateContext(this.Helper.Content, set);
        }

        /// <summary>Load the registered content packs.</summary>
        /// <param name="migrations">The format version migrations to apply.</param>
        /// <returns>Returns the loaded content pack IDs.</returns>
        [SuppressMessage("ReSharper", "AccessToModifiedClosure", Justification = "The value is used immediately, so this isn't an issue.")]
        private IEnumerable<RawContentPack> GetContentPacks(IMigration[] migrations)
        {
            this.Monitor.VerboseLog("Preloading content packs...");

            foreach (IContentPack contentPack in this.Helper.ContentPacks.GetOwned())
            {
                RawContentPack rawContentPack;
                try
                {
                    // validate content.json has required fields
                    ContentConfig content = contentPack.ReadJsonFile<ContentConfig>(this.PatchFileName);
                    if (content == null)
                    {
                        this.Monitor.Log($"Ignored content pack '{contentPack.Manifest.Name}' because it has no {this.PatchFileName} file.", LogLevel.Error);
                        continue;
                    }
                    if (content.Format == null || content.Changes == null)
                    {
                        this.Monitor.Log($"Ignored content pack '{contentPack.Manifest.Name}' because it doesn't specify the required {nameof(ContentConfig.Format)} or {nameof(ContentConfig.Changes)} fields.", LogLevel.Error);
                        continue;
                    }

                    // apply migrations
                    IMigration migrator = new AggregateMigration(content.Format, this.SupportedFormatVersions, migrations);
                    if (!migrator.TryMigrate(content, out string error))
                    {
                        this.Monitor.Log($"Loading content pack '{contentPack.Manifest.Name}' failed: {error}.", LogLevel.Error);
                        continue;
                    }

                    // init
                    rawContentPack = new RawContentPack(new ManagedContentPack(contentPack), content, migrator);
                }
                catch (Exception ex)
                {
                    this.Monitor.Log($"Error preloading content pack '{contentPack.Manifest.Name}'. Technical details:\n{ex}", LogLevel.Error);
                    continue;
                }

                yield return rawContentPack;
            }
        }

        /// <summary>Load the patches from all registered content packs.</summary>
        /// <param name="contentPacks">The content packs to load.</param>
        /// <param name="installedMods">The mod IDs which are currently installed.</param>
        /// <returns>Returns the loaded content pack IDs.</returns>
        [SuppressMessage("ReSharper", "AccessToModifiedClosure", Justification = "The value is used immediately, so this isn't an issue.")]
        private void LoadContentPacks(IEnumerable<RawContentPack> contentPacks, InvariantHashSet installedMods)
        {
            // load content packs
            ConfigFileHandler configFileHandler = new ConfigFileHandler(this.ConfigFileName, this.ParseCommaDelimitedField, (pack, label, reason) => this.Monitor.Log($"Ignored {pack.Manifest.Name} > {label}: {reason}", LogLevel.Warn));
            foreach (RawContentPack current in contentPacks)
            {
                this.Monitor.VerboseLog($"Loading content pack '{current.Manifest.Name}'...");

                try
                {
                    ContentConfig content = current.Content;

                    // load tokens
                    ModTokenContext modContext = this.TokenManager.TrackLocalTokens(current.ManagedPack);
                    TokenParser tokenParser = new TokenParser(modContext, current.Manifest, current.Migrator, installedMods);
                    {
                        // load config.json
                        InvariantDictionary<ConfigField> config = configFileHandler.Read(current.ManagedPack, content.ConfigSchema, current.Content.Format);
                        configFileHandler.Save(current.ManagedPack, config, this.Helper);
                        if (config.Any())
                            this.Monitor.VerboseLog($"   found config.json with {config.Count} fields...");

                        // load config tokens
                        foreach (KeyValuePair<string, ConfigField> pair in config)
                        {
                            ConfigField field = pair.Value;
                            modContext.Add(new ImmutableToken(pair.Key, field.Value, scope: current.Manifest.UniqueID, allowedValues: field.AllowValues, canHaveMultipleValues: field.AllowMultiple));
                        }

                        // load dynamic tokens
                        foreach (DynamicTokenConfig entry in content.DynamicTokens ?? new DynamicTokenConfig[0])
                        {
                            void LogSkip(string reason) => this.Monitor.Log($"Ignored {current.Manifest.Name} > dynamic token '{entry.Name}': {reason}", LogLevel.Warn);

                            // validate token key
                            if (string.IsNullOrWhiteSpace(entry.Name))
                            {
                                LogSkip("the token name can't be empty.");
                                continue;
                            }
                            if (entry.Name.Contains(InternalConstants.InputArgSeparator))
                            {
                                LogSkip($"the token name can't have an input argument ({InternalConstants.InputArgSeparator} character).");
                                continue;
                            }
                            if (Enum.TryParse<ConditionType>(entry.Name, true, out _))
                            {
                                LogSkip("the token name is already used by a global token.");
                                continue;
                            }
                            if (config.ContainsKey(entry.Name))
                            {
                                LogSkip("the token name is already used by a config token.");
                                continue;
                            }

                            // parse conditions
                            IList<Condition> conditions;
                            InvariantHashSet immutableRequiredModIDs;
                            {
                                if (!this.TryParseConditions(entry.When, tokenParser, out conditions, out immutableRequiredModIDs, out string conditionError))
                                {
                                    this.Monitor.Log($"Ignored {current.Manifest.Name} > '{entry.Name}' token: its {nameof(DynamicTokenConfig.When)} field is invalid: {conditionError}.", LogLevel.Warn);
                                    continue;
                                }
                            }

                            // parse values
                            IParsedTokenString values;
                            if (!string.IsNullOrWhiteSpace(entry.Value))
                            {
                                if (!tokenParser.TryParseStringTokens(entry.Value, immutableRequiredModIDs, out string valueError, out values))
                                {
                                    LogSkip($"the token value is invalid: {valueError}");
                                    continue;
                                }
                            }
                            else
                                values = new LiteralString("");

                            // add token
                            modContext.Add(new DynamicTokenValue(entry.Name, values, conditions));
                        }
                    }

                    // get fake patch context (so patch tokens are available in patch validation)
                    LocalContext fakePatchContext = new LocalContext(current.Manifest.UniqueID, parentContext: modContext);
                    fakePatchContext.SetLocalValue(ConditionType.Target.ToString(), "");
                    fakePatchContext.SetLocalValue(ConditionType.TargetWithoutPath.ToString(), "");
                    tokenParser = new TokenParser(fakePatchContext, current.Manifest, current.Migrator, installedMods);

                    // sanity check
                    {
                        int[] nullPositions = content.Changes
                            .Select((patch, index) => new { patch, index })
                            .Where(p => p.patch == null)
                            .Select(p => p.index + 1)
                            .ToArray();
                        if (nullPositions.Any())
                        {
                            this.Monitor.Log($"Error loading content pack '{current.Manifest.Name}'. Found null patch{(nullPositions.Length == 1 ? "" : "es")} at position{(nullPositions.Length == 1 ? "" : "s")} {string.Join(", ", nullPositions)}.", LogLevel.Error);
                            continue;
                        }
                    }

                    content.Changes = this.SplitPatches(content.Changes).ToArray();
                    this.NamePatches(current.ManagedPack, content.Changes);
                    foreach (PatchConfig patch in content.Changes)
                    {
                        this.Monitor.VerboseLog($"   loading {patch.LogName}...");
                        this.LoadPatch(current.ManagedPack, patch, tokenParser, logSkip: reasonPhrase => this.Monitor.Log($"Ignored {patch.LogName}: {reasonPhrase}", LogLevel.Warn));
                    }
                }
                catch (Exception ex)
                {
                    this.Monitor.Log($"Error loading content pack '{current.Manifest.Name}'. Technical details:\n{ex}", LogLevel.Error);
                    continue;
                }
            }
        }

        /// <summary>Split patches with multiple target values.</summary>
        /// <param name="patches">The patches to split.</param>
        private IEnumerable<PatchConfig> SplitPatches(IEnumerable<PatchConfig> patches)
        {
            foreach (PatchConfig patch in patches)
            {
                if (string.IsNullOrWhiteSpace(patch.Target) || !patch.Target.Contains(","))
                {
                    yield return patch;
                    continue;
                }

                foreach (string target in patch.Target.Split(',').Select(p => p.Trim()).Distinct(StringComparer.InvariantCultureIgnoreCase))
                {
                    if (string.IsNullOrWhiteSpace(target))
                        continue;

                    yield return new PatchConfig(patch)
                    {
                        LogName = !string.IsNullOrWhiteSpace(patch.LogName) ? $"{patch.LogName} > {target}" : "",
                        Target = target
                    };
                }
            }
        }

        /// <summary>Set a unique name for all patches in a content pack.</summary>
        /// <param name="contentPack">The content pack.</param>
        /// <param name="patches">The patches to name.</param>
        private void NamePatches(ManagedContentPack contentPack, PatchConfig[] patches)
        {
            // add default log names
            foreach (PatchConfig patch in patches)
            {
                if (string.IsNullOrWhiteSpace(patch.LogName))
                    patch.LogName = $"{patch.Action} {patch.Target}";
            }

            // make names unique within content pack
            foreach (var patchGroup in patches.GroupBy(p => p.LogName, StringComparer.InvariantCultureIgnoreCase).Where(p => p.Count() > 1))
            {
                int i = 0;
                foreach (var patch in patchGroup)
                    patch.LogName += $" #{++i}";
            }

            // prefix with content pack name
            foreach (var patch in patches)
                patch.LogName = $"{contentPack.Manifest.Name} > {patch.LogName}";
        }

        /// <summary>Load one patch from a content pack's <c>content.json</c> file.</summary>
        /// <param name="pack">The content pack being loaded.</param>
        /// <param name="entry">The change to load.</param>
        /// <param name="tokenParser">Handles low-level parsing and validation for tokens.</param>
        /// <param name="logSkip">The callback to invoke with the error reason if loading it fails.</param>
        private bool LoadPatch(ManagedContentPack pack, PatchConfig entry, TokenParser tokenParser, Action<string> logSkip)
        {
            bool TrackSkip(string reason, bool warn = true)
            {
                reason = reason.TrimEnd('.', ' ');
                this.PatchManager.AddPermanentlyDisabled(new DisabledPatch(entry.LogName, entry.Action, entry.Target, pack, reason));
                if (warn)
                    logSkip(reason + '.');
                return false;
            }

            try
            {
                // normalize patch fields
                if (entry.When == null)
                    entry.When = new InvariantDictionary<string>();

                // parse action
                if (!Enum.TryParse(entry.Action, true, out PatchType action))
                {
                    return TrackSkip(string.IsNullOrWhiteSpace(entry.Action)
                        ? $"must set the {nameof(PatchConfig.Action)} field"
                        : $"invalid {nameof(PatchConfig.Action)} value '{entry.Action}', expected one of: {string.Join(", ", Enum.GetNames(typeof(PatchType)))}"
                    );
                }

                // parse conditions
                IList<Condition> conditions;
                InvariantHashSet immutableRequiredModIDs;
                {
                    if (!this.TryParseConditions(entry.When, tokenParser, out conditions, out immutableRequiredModIDs, out string error))
                        return TrackSkip($"the {nameof(PatchConfig.When)} field is invalid: {error}");
                }

                // parse target asset
                IParsedTokenString assetName;
                {
                    if (string.IsNullOrWhiteSpace(entry.Target))
                        return TrackSkip($"must set the {nameof(PatchConfig.Target)} field");
                    if (!tokenParser.TryParseStringTokens(entry.Target, immutableRequiredModIDs, out string error, out assetName))
                        return TrackSkip($"the {nameof(PatchConfig.Target)} is invalid: {error}");
                }

                // parse 'enabled'
                bool enabled = true;
                {
                    if (entry.Enabled != null && !this.TryParseEnabled(entry.Enabled, tokenParser, immutableRequiredModIDs, out string error, out enabled))
                        return TrackSkip($"invalid {nameof(PatchConfig.Enabled)} value '{entry.Enabled}': {error}");
                }

                // get patch instance
                IPatch patch;
                switch (action)
                {
                    // load asset
                    case PatchType.Load:
                        {
                            // init patch
                            if (!this.TryPrepareLocalAsset(entry.FromFile, tokenParser, immutableRequiredModIDs, out string error, out IParsedTokenString fromAsset))
                                return TrackSkip(error);
                            patch = new LoadPatch(entry.LogName, pack, assetName, conditions, fromAsset, this.Helper.Content.NormalizeAssetName);
                        }
                        break;

                    // edit data
                    case PatchType.EditData:
                        {
                            // validate
                            if (entry.Entries == null && entry.Fields == null && entry.MoveEntries == null && entry.FromFile == null)
                                return TrackSkip($"one of {nameof(PatchConfig.Entries)}, {nameof(PatchConfig.Fields)}, {nameof(PatchConfig.MoveEntries)}, or {nameof(PatchConfig.FromFile)} must be specified for an '{action}' change");
                            if (entry.FromFile != null && (entry.Entries != null || entry.Fields != null || entry.MoveEntries != null))
                                return TrackSkip($"{nameof(PatchConfig.FromFile)} is mutually exclusive with {nameof(PatchConfig.Entries)}, {nameof(PatchConfig.Fields)}, and {nameof(PatchConfig.MoveEntries)}");

                            // parse 'from file' field
                            IParsedTokenString fromAsset = null;
                            if (entry.FromFile != null && !this.TryPrepareLocalAsset(entry.FromFile, tokenParser, immutableRequiredModIDs, out string error, out fromAsset))
                                return TrackSkip(error);

                            // parse data changes
                            bool TryParseFields(IContext context, PatchConfig rawFields, out List<EditDataPatchRecord> parsedEntries, out List<EditDataPatchField> parsedFields, out List<EditDataPatchMoveRecord> parsedMoveEntries, out string parseError)
                            {
                                return this.TryParseEditDataFields(rawFields, tokenParser, immutableRequiredModIDs, out parsedEntries, out parsedFields, out parsedMoveEntries, out parseError);
                            }
                            List<EditDataPatchRecord> entries = null;
                            List<EditDataPatchField> fields = null;
                            List<EditDataPatchMoveRecord> moveEntries = null;
                            if (entry.FromFile == null)
                            {
                                if (!TryParseFields(tokenParser.Context, entry, out entries, out fields, out moveEntries, out error))
                                    return TrackSkip(error);
                            }

                            // save
                            patch = new EditDataPatch(
                                logName: entry.LogName,
                                contentPack: pack,
                                assetName: assetName,
                                conditions: conditions,
                                fromFile: fromAsset,
                                records: entries,
                                fields: fields,
                                moveRecords: moveEntries,
                                monitor: this.Monitor,
                                normalizeAssetName: this.Helper.Content.NormalizeAssetName,
                                tryParseFields: TryParseFields
                            );
                        }
                        break;

                    // edit image
                    case PatchType.EditImage:
                        {
                            // read patch mode
                            PatchMode patchMode = PatchMode.Replace;
                            if (!string.IsNullOrWhiteSpace(entry.PatchMode) && !Enum.TryParse(entry.PatchMode, true, out patchMode))
                                return TrackSkip($"the {nameof(PatchConfig.PatchMode)} is invalid. Expected one of these values: [{string.Join(", ", Enum.GetNames(typeof(PatchMode)))}]");

                            // read from area
                            TokenRectangle fromArea = null;
                            if (entry.FromArea != null && !this.TryParseRectangle(entry.FromArea, tokenParser, immutableRequiredModIDs, out string error, out fromArea))
                                return TrackSkip(error);

                            // read to area
                            TokenRectangle toArea = null;
                            if (entry.ToArea != null && !this.TryParseRectangle(entry.ToArea, tokenParser, immutableRequiredModIDs, out error, out toArea))
                                return TrackSkip(error);

                            // save
                            if (!this.TryPrepareLocalAsset(entry.FromFile, tokenParser, immutableRequiredModIDs, out error, out IParsedTokenString fromAsset))
                                return TrackSkip(error);
<<<<<<< HEAD
                            patch = new EditImagePatch(entry.LogName, pack, assetName, conditions, fromAsset, entry.FromArea, entry.ToArea, patchMode, entry.BlendColor, this.Monitor, this.Helper.Content.NormalizeAssetName);
=======
                            patch = new EditImagePatch(entry.LogName, pack, assetName, conditions, fromAsset, fromArea, toArea, patchMode, this.Monitor, this.Helper.Content.NormalizeAssetName);
>>>>>>> a012ab3e
                        }
                        break;

                    // edit map
                    case PatchType.EditMap:
                        {
                            // read map asset
                            IParsedTokenString fromAsset = null;
                            if (entry.FromFile != null && !this.TryPrepareLocalAsset(entry.FromFile, tokenParser, immutableRequiredModIDs, out string error, out fromAsset))
                                return TrackSkip(error);

                            // read map properties
                            List<EditMapPatchProperty> mapProperties = null;
                            if (entry.MapProperties?.Any() == true)
                            {
                                mapProperties = new List<EditMapPatchProperty>();
                                foreach (var pair in entry.MapProperties)
                                {
                                    if (!tokenParser.TryParseStringTokens(pair.Key, immutableRequiredModIDs, out error, out IParsedTokenString key))
                                        return TrackSkip($"{nameof(PatchConfig.MapProperties)} > '{pair.Key}' key is invalid: {error}");
                                    if (!tokenParser.TryParseStringTokens(pair.Value, immutableRequiredModIDs, out error, out IParsedTokenString value))
                                        return TrackSkip($"{nameof(PatchConfig.MapProperties)} > '{pair.Key}' value '{pair.Value}' is invalid: {error}");

                                    mapProperties.Add(new EditMapPatchProperty(key, value));
                                }
                            }

                            // read from/to asset areas
                            TokenRectangle fromArea = null;
                            if (entry.FromArea != null && !this.TryParseRectangle(entry.FromArea, tokenParser, immutableRequiredModIDs, out error, out fromArea))
                                return TrackSkip(error);
                            TokenRectangle toArea = null;
                            if (entry.ToArea != null && !this.TryParseRectangle(entry.ToArea, tokenParser, immutableRequiredModIDs, out error, out toArea))
                                return TrackSkip(error);

                            // validate
                            if (fromAsset == null && mapProperties == null)
                                return TrackSkip($"must specify at least one of {nameof(entry.FromFile)} or {entry.MapProperties}");
                            if (fromAsset != null && entry.ToArea == null)
                                return TrackSkip($"must specify {nameof(entry.ToArea)} when using {nameof(entry.FromFile)} (use \"Action\": \"Load\" if you want to replace the whole map file)");

                            // save
                            patch = new EditMapPatch(entry.LogName, pack, assetName, conditions, fromAsset, fromArea, toArea, mapProperties, this.Monitor, this.Helper.Content.NormalizeAssetName);
                        }
                        break;

                    default:
                        return TrackSkip($"unsupported patch type '{action}'");
                }

                // skip if not enabled
                // note: we process the patch even if it's disabled, so any errors are caught by the modder instead of only failing after the patch is enabled.
                if (!enabled)
                    return TrackSkip($"{nameof(PatchConfig.Enabled)} is false", warn: false);

                // save patch
                this.PatchManager.Add(patch);
                return true;
            }
            catch (Exception ex)
            {
                return TrackSkip($"error reading info. Technical details:\n{ex}");
            }
        }

        /// <summary>Parse the data change fields for an <see cref="PatchType.EditData"/> patch.</summary>
        /// <param name="entry">The change to load.</param>
        /// <param name="tokenParser">Handles low-level parsing and validation for tokens.</param>
        /// <param name="assumeModIds">Mod IDs to assume are installed for purposes of token validation.</param>
        /// <param name="entries">The parsed data entry changes.</param>
        /// <param name="fields">The parsed data field changes.</param>
        /// <param name="moveEntries">The parsed move entry records.</param>
        /// <param name="error">The error message indicating why parsing failed, if applicable.</param>
        /// <returns>Returns whether parsing succeeded.</returns>
        bool TryParseEditDataFields(PatchConfig entry, TokenParser tokenParser, InvariantHashSet assumeModIds, out List<EditDataPatchRecord> entries, out List<EditDataPatchField> fields, out List<EditDataPatchMoveRecord> moveEntries, out string error)
        {
            entries = new List<EditDataPatchRecord>();
            fields = new List<EditDataPatchField>();
            moveEntries = new List<EditDataPatchMoveRecord>();

            bool Fail(string reason, out string outReason)
            {
                outReason = reason;
                return false;
            }

            // parse entries
            if (entry.Entries != null)
            {
                foreach (KeyValuePair<string, JToken> pair in entry.Entries)
                {
                    if (!tokenParser.TryParseStringTokens(pair.Key, assumeModIds, out string keyError, out IParsedTokenString key))
                        return Fail($"{nameof(PatchConfig.Entries)} > '{pair.Key}' key is invalid: {keyError}", out error);
                    if (!tokenParser.TryParseJsonTokens(pair.Value, assumeModIds, out string valueError, out TokenizableJToken value))
                        return Fail($"{nameof(PatchConfig.Entries)} > '{pair.Key}' value is invalid: {valueError}", out error);

                    entries.Add(new EditDataPatchRecord(key, value));
                }
            }

            // parse fields
            if (entry.Fields != null)
            {
                foreach (KeyValuePair<string, IDictionary<string, JToken>> recordPair in entry.Fields)
                {
                    // parse entry key
                    if (!tokenParser.TryParseStringTokens(recordPair.Key, assumeModIds, out string keyError, out IParsedTokenString key))
                        return Fail($"{nameof(PatchConfig.Fields)} > entry {recordPair.Key} is invalid: {keyError}", out error);

                    // parse fields
                    foreach (var fieldPair in recordPair.Value)
                    {
                        // parse field key
                        if (!tokenParser.TryParseStringTokens(fieldPair.Key, assumeModIds, out string fieldError, out IParsedTokenString fieldKey))
                            return Fail($"{nameof(PatchConfig.Fields)} > entry {recordPair.Key} > field {fieldPair.Key} key is invalid: {fieldError}", out error);

                        // parse value
                        if (!tokenParser.TryParseJsonTokens(fieldPair.Value, assumeModIds, out string valueError, out TokenizableJToken value))
                            return Fail($"{nameof(PatchConfig.Fields)} > entry {recordPair.Key} > field {fieldKey} is invalid: {valueError}", out error);
                        if (value?.Value is JValue jValue && jValue.Value<string>()?.Contains("/") == true)
                            return Fail($"{nameof(PatchConfig.Fields)} > entry {recordPair.Key} > field {fieldKey} is invalid: value can't contain field delimiter character '/'", out error);

                        fields.Add(new EditDataPatchField(key, fieldKey, value));
                    }
                }
            }

            // parse move entries
            if (entry.MoveEntries != null)
            {
                foreach (PatchMoveEntryConfig moveEntry in entry.MoveEntries)
                {
                    // validate
                    string[] targets = new[] { moveEntry.BeforeID, moveEntry.AfterID, moveEntry.ToPosition };
                    if (string.IsNullOrWhiteSpace(moveEntry.ID))
                        return Fail($"{nameof(PatchConfig.MoveEntries)} > move entry is invalid: must specify an {nameof(PatchMoveEntryConfig.ID)} value", out error);
                    if (targets.All(string.IsNullOrWhiteSpace))
                        return Fail($"{nameof(PatchConfig.MoveEntries)} > entry '{moveEntry.ID}' is invalid: must specify one of {nameof(PatchMoveEntryConfig.ToPosition)}, {nameof(PatchMoveEntryConfig.BeforeID)}, or {nameof(PatchMoveEntryConfig.AfterID)}", out error);
                    if (targets.Count(p => !string.IsNullOrWhiteSpace(p)) > 1)
                        return Fail($"{nameof(PatchConfig.MoveEntries)} > entry '{moveEntry.ID}' is invalid: must specify only one of {nameof(PatchMoveEntryConfig.ToPosition)}, {nameof(PatchMoveEntryConfig.BeforeID)}, and {nameof(PatchMoveEntryConfig.AfterID)}", out error);

                    // parse IDs
                    if (!tokenParser.TryParseStringTokens(moveEntry.ID, assumeModIds, out string idError, out IParsedTokenString moveId))
                        return Fail($"{nameof(PatchConfig.MoveEntries)} > entry '{moveEntry.ID}' > {nameof(PatchMoveEntryConfig.ID)} is invalid: {idError}", out error);
                    if (!tokenParser.TryParseStringTokens(moveEntry.BeforeID, assumeModIds, out string beforeIdError, out IParsedTokenString beforeId))
                        return Fail($"{nameof(PatchConfig.MoveEntries)} > entry '{moveEntry.ID}' > {nameof(PatchMoveEntryConfig.BeforeID)} is invalid: {beforeIdError}", out error);
                    if (!tokenParser.TryParseStringTokens(moveEntry.AfterID, assumeModIds, out string afterIdError, out IParsedTokenString afterId))
                        return Fail($"{nameof(PatchConfig.MoveEntries)} > entry '{moveEntry.ID}' > {nameof(PatchMoveEntryConfig.AfterID)} is invalid: {afterIdError}", out error);

                    // parse position
                    MoveEntryPosition toPosition = MoveEntryPosition.None;
                    if (!string.IsNullOrWhiteSpace(moveEntry.ToPosition) && (!Enum.TryParse(moveEntry.ToPosition, true, out toPosition) || toPosition == MoveEntryPosition.None))
                        return Fail($"{nameof(PatchConfig.MoveEntries)} > entry '{moveEntry.ID}' > {nameof(PatchMoveEntryConfig.ToPosition)} is invalid: must be one of {nameof(MoveEntryPosition.Bottom)} or {nameof(MoveEntryPosition.Top)}", out error);

                    // create move entry
                    moveEntries.Add(new EditDataPatchMoveRecord(moveId, beforeId, afterId, toPosition));
                }
            }

            error = null;
            return true;
        }

        /// <summary>Normalize and parse the given condition values.</summary>
        /// <param name="raw">The raw condition values to normalize.</param>
        /// <param name="tokenParser">Handles low-level parsing and validation for tokens.</param>
        /// <param name="conditions">The normalized conditions.</param>
        /// <param name="immutableRequiredModIDs">The immutable mod IDs always required by these conditions (if they're <see cref="ConditionType.HasMod"/> and immutable).</param>
        /// <param name="error">An error message indicating why normalization failed.</param>
        private bool TryParseConditions(InvariantDictionary<string> raw, TokenParser tokenParser, out IList<Condition> conditions, out InvariantHashSet immutableRequiredModIDs, out string error)
        {
            conditions = new List<Condition>();
            immutableRequiredModIDs = new InvariantHashSet();

            // no conditions
            if (raw == null || !raw.Any())
            {
                error = null;
                return true;
            }

            // parse conditions
            Lexer lexer = new Lexer();
            foreach (KeyValuePair<string, string> pair in raw)
            {
                if (!this.TryParseCondition(pair.Key, pair.Value, tokenParser, lexer, out Condition condition, out InvariantHashSet localImmutableRequiredModIDs, out error))
                {
                    conditions = null;
                    return false;
                }

                if (localImmutableRequiredModIDs != null)
                {
                    foreach (string id in localImmutableRequiredModIDs)
                        immutableRequiredModIDs.Add(id);
                }
                conditions.Add(condition);
            }

            error = null;
            return true;
        }

        /// <summary>Normalize and parse the given condition values.</summary>
        /// <param name="name">The raw condition name.</param>
        /// <param name="value">The raw condition value.</param>
        /// <param name="tokenParser">Handles low-level parsing and validation for tokens.</param>
        /// <param name="lexer">Handles parsing raw strings into tokens.</param>
        /// <param name="condition">The normalized condition.</param>
        /// <param name="immutableRequiredModIDs">The immutable mod IDs always required by this condition (if it's <see cref="ConditionType.HasMod"/> and immutable).</param>
        /// <param name="error">An error message indicating why normalization failed.</param>
        private bool TryParseCondition(string name, string value, TokenParser tokenParser, Lexer lexer, out Condition condition, out InvariantHashSet immutableRequiredModIDs, out string error)
        {
            bool Fail(string reason, out string setError, out Condition setCondition, out InvariantHashSet setImmutableRequiredModIDs)
            {
                setCondition = null;
                setImmutableRequiredModIDs = null;
                setError = reason;
                return false;
            }

            // get lexical tokens
            ILexToken[] lexTokens = lexer.ParseBits(name, impliedBraces: true).ToArray();
            foreach (ILexToken cur in lexTokens)
            {
                if (!tokenParser.Migrator.TryMigrate(cur, out error))
                    return Fail(error, out error, out condition, out immutableRequiredModIDs);
            }

            // parse condition key
            if (lexTokens.Length != 1 || !(lexTokens[0] is LexTokenToken lexToken))
                return Fail($"'{name}' isn't a valid token name", out error, out condition, out immutableRequiredModIDs);

            ITokenString input = new TokenString(lexToken.InputArg, tokenParser.Context);

            // get token
            IToken token = tokenParser.Context.GetToken(lexToken.Name, enforceContext: false);
            if (token == null)
                return Fail($"'{name}' isn't a valid condition; must be one of {string.Join(", ", tokenParser.Context.GetTokens(enforceContext: false).Select(p => p.Name).OrderBy(p => p))}", out error, out condition, out immutableRequiredModIDs);
            if (!tokenParser.TryValidateToken(lexToken, assumeModIds: null, out error))
                return Fail(error, out error, out condition, out immutableRequiredModIDs);

            // validate input
            if (!token.TryValidateInput(input, out error))
                return Fail(error, out error, out condition, out immutableRequiredModIDs);

            // parse values
            if (string.IsNullOrWhiteSpace(value))
                return Fail($"can't parse condition {name}: value can't be empty", out error, out condition, out immutableRequiredModIDs);
            if (!tokenParser.TryParseStringTokens(value, assumeModIds: null, out error, out IParsedTokenString values))
                return Fail($"can't parse condition {name}: {error}", out error, out condition, out immutableRequiredModIDs);

            // validate token keys & values
            if (!values.IsMutable && !token.TryValidateValues(input, values.SplitValuesUnique(), tokenParser.Context, out string customError))
                return Fail($"invalid {lexToken.Name} condition: {customError}", out error, out condition, out immutableRequiredModIDs);

            // create condition
            condition = new Condition(name: token.Name, input: input, values: values);

            // extract HasMod required IDs if immutable
            immutableRequiredModIDs = null;
            if (condition.IsReady && !condition.IsMutable && condition.Is(ConditionType.HasMod))
            {
                if (!condition.HasInput())
                    immutableRequiredModIDs = condition.CurrentValues;
                else if (bool.TryParse(condition.Values.Value, out bool required) && required)
                    immutableRequiredModIDs = new InvariantHashSet(condition.Input.Value);
            }

            return true;
        }

        /// <summary>Parse a comma-delimited set of case-insensitive condition values.</summary>
        /// <param name="field">The field value to parse.</param>
        public InvariantHashSet ParseCommaDelimitedField(string field)
        {
            if (string.IsNullOrWhiteSpace(field))
                return new InvariantHashSet();

            IEnumerable<string> values = (
                from value in field.Split(',')
                where !string.IsNullOrWhiteSpace(value)
                select value.Trim()
            );
            return new InvariantHashSet(values);
        }

        /// <summary>Parse a boolean <see cref="PatchConfig.Enabled"/> value from a string which can contain tokens, and validate that it's valid.</summary>
        /// <param name="rawValue">The raw string which may contain tokens.</param>
        /// <param name="tokenParser">The  tokens available for this content pack.</param>
        /// <param name="assumeModIds">Mod IDs to assume are installed for purposes of token validation.</param>
        /// <param name="error">An error phrase indicating why parsing failed (if applicable).</param>
        /// <param name="parsed">The parsed value.</param>
        private bool TryParseEnabled(string rawValue, TokenParser tokenParser, InvariantHashSet assumeModIds, out string error, out bool parsed)
        {
            parsed = false;

            // analyze string
            if (!tokenParser.TryParseStringTokens(rawValue, assumeModIds, out error, out IParsedTokenString tokenString))
                return false;

            // validate & extract tokens
            string text = rawValue;
            if (tokenString.HasAnyTokens)
            {
                // only one token allowed
                if (!tokenString.IsSingleTokenOnly)
                {
                    error = "can't be treated as a true/false value because it contains multiple tokens.";
                    return false;
                }

                // parse token
                LexTokenToken lexToken = tokenString.GetTokenPlaceholders(recursive: false).Single();
                IToken token = tokenParser.Context.GetToken(lexToken.Name, enforceContext: false);
                ITokenString input = new TokenString(lexToken.InputArg, tokenParser.Context);

                // check token options
                InvariantHashSet allowedValues = token?.GetAllowedValues(input);
                if (token == null || token.IsMutable || !token.IsReady)
                {
                    error = $"can only use static tokens in this field, consider using a {nameof(PatchConfig.When)} condition instead.";
                    return false;
                }
                if (allowedValues == null || !allowedValues.All(p => bool.TryParse(p, out _)))
                {
                    error = "that token isn't restricted to 'true' or 'false'.";
                    return false;
                }
                if (token.CanHaveMultipleValues(input))
                {
                    error = "can't be treated as a true/false value because that token can have multiple values.";
                    return false;
                }

                text = token.GetValues(input).First();
            }

            // parse text
            if (!bool.TryParse(text, out parsed))
            {
                error = $"can't parse {tokenString.Raw} as a true/false value.";
                return false;
            }
            return true;
        }

        /// <summary>Parse a tokenizable rectangle from its parts, and validate that it's valid.</summary>
        /// <param name="raw">The raw rectangle to parse.</param>
        /// <param name="tokenParser">The tokens available for this content pack.</param>
        /// <param name="assumeModIds">Mod IDs to assume are installed for purposes of token validation.</param>
        /// <param name="error">An error phrase indicating why parsing failed (if applicable).</param>
        /// <param name="parsed">The parsed value.</param>
        private bool TryParseRectangle(PatchRectangleConfig raw, TokenParser tokenParser, InvariantHashSet assumeModIds, out string error, out TokenRectangle parsed)
        {
            bool TryParseField(string rawField, string name, out ITokenString result, out string parseError)
            {
                if (!this.TryParseInt(rawField, tokenParser, assumeModIds, out parseError, out result))
                {
                    parseError = $"invalid {name}: {parseError}";
                    return false;
                }
                return true;
            }

            if (
                !TryParseField(raw.X, nameof(raw.X), out ITokenString x, out error)
                || !TryParseField(raw.Y, nameof(raw.Y), out ITokenString y, out error)
                || !TryParseField(raw.Width, nameof(raw.Width), out ITokenString width, out error)
                || !TryParseField(raw.Height, nameof(raw.Height), out ITokenString height, out error)
            )
            {
                parsed = null;
                return false;
            }

            parsed = new TokenRectangle(x, y, width, height);
            return true;
        }

        /// <summary>Parse an integer value from a string which can contain tokens, and validate that it's valid.</summary>
        /// <param name="rawString">The raw string which may contain tokens.</param>
        /// <param name="tokenParser">The  tokens available for this content pack.</param>
        /// <param name="assumeModIds">Mod IDs to assume are installed for purposes of token validation.</param>
        /// <param name="error">An error phrase indicating why parsing failed (if applicable).</param>
        /// <param name="parsed">The parsed value.</param>
        private bool TryParseInt(string rawString, TokenParser tokenParser, InvariantHashSet assumeModIds, out string error, out ITokenString parsed)
        {
            parsed = null;

            // analyze string
            if (!tokenParser.TryParseStringTokens(rawString, assumeModIds, out error, out IParsedTokenString tokenString))
                return false;

            // validate tokens
            if (tokenString.HasAnyTokens)
            {
                // only one token allowed
                if (!tokenString.IsSingleTokenOnly)
                {
                    error = "can't be treated as a number because it contains multiple tokens.";
                    return false;
                }

                // parse token
                LexTokenToken lexToken = tokenString.GetTokenPlaceholders(recursive: false).Single();
                IToken token = tokenParser.Context.GetToken(lexToken.Name, enforceContext: false);
                ITokenString input = new TokenString(lexToken.InputArg, tokenParser.Context);

                // check token options
                InvariantHashSet allowedValues = token?.GetAllowedValues(input);
                if (allowedValues == null || !allowedValues.All(p => int.TryParse(p, out _)))
                {
                    error = "that token isn't restricted to integers.";
                    return false;
                }
                if (token.CanHaveMultipleValues(input))
                {
                    error = "can't be treated as a number because that token can have multiple values.";
                    return false;
                }
            }

            parsed = tokenString;

            return true;
        }

        /// <summary>Prepare a local asset file for a patch to use.</summary>
        /// <param name="path">The asset path in the content patch.</param>
        /// <param name="tokenParser">Handles low-level parsing and validation for tokens.</param>
        /// <param name="assumeModIds">Mod IDs to assume are installed for purposes of token validation.</param>
        /// <param name="error">The error reason if preparing the asset fails.</param>
        /// <param name="tokenedPath">The parsed value.</param>
        /// <returns>Returns whether the local asset was successfully prepared.</returns>
        private bool TryPrepareLocalAsset(string path, TokenParser tokenParser, InvariantHashSet assumeModIds, out string error, out IParsedTokenString tokenedPath)
        {
            // normalize raw value
            path = path?.Trim();
            if (string.IsNullOrWhiteSpace(path))
            {
                error = $"must set the {nameof(PatchConfig.FromFile)} field for this action type.";
                tokenedPath = null;
                return false;
            }

            // tokenize
            if (!tokenParser.TryParseStringTokens(path, assumeModIds, out string tokenError, out tokenedPath))
            {
                error = $"the {nameof(PatchConfig.FromFile)} is invalid: {tokenError}";
                tokenedPath = null;
                return false;
            }

            // looks OK
            error = null;
            return true;
        }
    }
}<|MERGE_RESOLUTION|>--- conflicted
+++ resolved
@@ -634,11 +634,8 @@
                             // save
                             if (!this.TryPrepareLocalAsset(entry.FromFile, tokenParser, immutableRequiredModIDs, out error, out IParsedTokenString fromAsset))
                                 return TrackSkip(error);
-<<<<<<< HEAD
-                            patch = new EditImagePatch(entry.LogName, pack, assetName, conditions, fromAsset, entry.FromArea, entry.ToArea, patchMode, entry.BlendColor, this.Monitor, this.Helper.Content.NormalizeAssetName);
-=======
-                            patch = new EditImagePatch(entry.LogName, pack, assetName, conditions, fromAsset, fromArea, toArea, patchMode, this.Monitor, this.Helper.Content.NormalizeAssetName);
->>>>>>> a012ab3e
+
+                            patch = new EditImagePatch(entry.LogName, pack, assetName, conditions, fromAsset, fromArea, toArea, patchMode, entry.BlendColor, this.Monitor, this.Helper.Content.NormalizeAssetName);
                         }
                         break;
 
