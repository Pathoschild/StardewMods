using System;
using System.Collections.Generic;
using System.Diagnostics.CodeAnalysis;
using System.IO;
using System.Linq;
using System.Reflection;
using Microsoft.Xna.Framework;
using Microsoft.Xna.Framework.Content;
using Microsoft.Xna.Framework.Graphics;
using Newtonsoft.Json;
using Newtonsoft.Json.Linq;
using Pathoschild.Stardew.Common.Commands;
using Pathoschild.Stardew.Common.Utilities;
using StardewModdingAPI;
using StardewModdingAPI.Framework.ContentManagers;
using StardewValley;

namespace ContentPatcher.Framework.Commands.Commands
{
    /// <summary>A console command which saves a copy of an asset.</summary>
    internal class ExportCommand : BaseCommand
    {
        /*********
        ** Fields
        *********/
        /// <summary>The content helper with which to manage loaded assets.</summary>
        private readonly IGameContentHelper ContentHelper;



        /*********
        ** Public methods
        *********/
        /// <summary>Construct an instance.</summary>
        /// <param name="monitor">Encapsulates monitoring and logging.</param>
        /// <param name="contentHelper">The content helper with which to manage loaded assets.</param>
        public ExportCommand(IMonitor monitor, IGameContentHelper contentHelper)
            : base(monitor, "export")
        {
            this.ContentHelper = contentHelper;
        }

        /// <inheritdoc />
        public override string GetDescription()
        {
            return @"
                patch export
                   Usage: patch export ""<asset name>""
                   Saves a copy of an asset (including any changes from mods like Content Patcher) to the game folder. The asset name should be the target without the locale or extension, like ""Characters/Abigail"" if you want to export the value of 'Content/Characters/Abigail.xnb'.

                   Usage: patch export ""<asset name>"" ""<C# type name>""
                   Same as the previous, but manually specify the C# data type for the asset. This must be the C# full type name. Example types:
                      - A string/string dictionary: System.Collections.Generic.Dictionary`2[[System.String],[System.String]]
                      - A number/string dictionary: System.Collections.Generic.Dictionary`2[[System.Int32],[System.String]]
                      - Movie reactions: System.Collections.Generic.List<StardewValley.GameData.Movies.MovieReaction>

                  You can also specify 'image' as the type for a Texture2D value.
            ";
        }

        /// <inheritdoc />
        public override void Handle(string[] args)
        {
            // validate arguments
            if (args.Length is < 1 or > 2)
            {
                this.Monitor.Log("The 'patch export' command expects one argument containing the target asset name, and an optional second argument for the data type. See 'patch help' for more info.", LogLevel.Error);
                return;
            }

            // get arguments
            string assetName = args[0];
            string? typeName = args.Length > 1 ? args[1] : null;

<<<<<<< HEAD
            // get type
            string typeName = args.Length > 1 ? args[1] : "System.Object";
            Type? type = Type.GetType(typeName);
            if (type == null)
=======
            // load type
            Type? type = null;
>>>>>>> b09b1ed2
            {
                Type[] possibleTypes = this.TryGetTypes(typeName);
                switch (possibleTypes.Length)
                {
                    case 0:
                        this.Monitor.Log($"Couldn't find type '{typeName}'. Type `patch help export` for usage.", LogLevel.Error);
                        break;

                    case 1:
                        type = possibleTypes[0];
                        break;

                    default:
                        this.Monitor.Log($"Found multiple types matching '{typeName}'. Please enter one of these exact values:\n    - \"{string.Join("\n    - \"", possibleTypes.Select(possibleType => possibleType.AssemblyQualifiedName))}\"", LogLevel.Error);
                        break;
                }
            }
            if (type is null)
                return;

            // load asset
            object? asset;
            try
            {
                asset = this.LoadAsset(assetName, type);
            }
            catch (ContentLoadException ex)
            {
                this.Monitor.Log($"Can't load asset '{assetName}' with type '{type.FullName}': {ex.Message}", LogLevel.Error);
                return;
            }

            // init export path
            string fullTargetPath = Path.Combine(StardewModdingAPI.Constants.GamePath, "patch export", string.Join("_", assetName.Split(Path.GetInvalidFileNameChars())));
            Directory.CreateDirectory(Path.GetDirectoryName(fullTargetPath)!);

            // export
            if (asset is Texture2D texture)
            {
                fullTargetPath += ".png";

                texture = this.UnPremultiplyTransparency(texture);
                using (Stream stream = File.Create(fullTargetPath))
                    texture.SaveAsPng(stream, texture.Width, texture.Height);

                this.Monitor.Log($"Exported asset '{assetName}' to '{fullTargetPath}'.", LogLevel.Info);
            }
            else if (this.IsDataAsset(asset))
            {
                fullTargetPath += ".json";

                File.WriteAllText(fullTargetPath, JsonConvert.SerializeObject(asset, Formatting.Indented));

                this.Monitor.Log($"Exported asset '{assetName}' to '{fullTargetPath}'.", LogLevel.Info);
            }
            else
                this.Monitor.Log($"Can't export asset '{assetName}' of type {asset?.GetType().FullName ?? "null"}, expected image or data.", LogLevel.Error);
        }


        /*********
        ** Private methods
        *********/
        /// <summary>Get the types matching a name, if any.</summary>
        /// <param name="name">The type name.</param>
        private Type[] TryGetTypes(string? name)
        {
            // none specified, default to object
            if (string.IsNullOrWhiteSpace(name))
                return new[] { typeof(object) };

            // short alias
            if (string.Equals(name, "image", StringComparison.OrdinalIgnoreCase))
                return new[] { typeof(Texture2D) };

            // by assembly-qualified name
            {
                Type? type = Type.GetType(name);
                if (type != null)
                    return new[] { type };
            }

            // by type name
            {
                HashSet<Type> typesByName = new();
                HashSet<Type> typesByFullName = new();
                foreach (Assembly assembly in AppDomain.CurrentDomain.GetAssemblies())
                {
                    if (assembly.IsDynamic)
                        continue;

                    foreach (Type type in assembly.GetExportedTypes())
                    {
                        try
                        {
                            if (string.Equals(type.FullName, name, StringComparison.OrdinalIgnoreCase))
                                typesByFullName.Add(type);
                            if (string.Equals(type.Name, name, StringComparison.OrdinalIgnoreCase))
                                typesByName.Add(type);
                        }
                        catch
                        {
                            // ignore invalid types
                        }
                    }
                }

                HashSet<Type> matches = typesByFullName.Any()
                    ? typesByFullName
                    : typesByName;
                return matches.OrderBy(p => p.FullName, HumanSortComparer.DefaultIgnoreCase).ToArray();

            }
        }

        /// <summary>Reverse premultiplication applied to an image asset by the XNA content pipeline.</summary>
        /// <param name="texture">The texture to adjust.</param>
        private Texture2D UnPremultiplyTransparency(Texture2D texture)
        {
            Color[] data = new Color[texture.Width * texture.Height];
            texture.GetData(data);

            for (int i = 0; i < data.Length; i++)
            {
                Color pixel = data[i];
                if (pixel.A == 0)
                    continue;

                data[i] = new Color(
                    (byte)((pixel.R * 255) / pixel.A),
                    (byte)((pixel.G * 255) / pixel.A),
                    (byte)((pixel.B * 255) / pixel.A),
                    pixel.A
                ); // don't use named parameters, which are inconsistent between MonoGame (e.g. 'alpha') and XNA (e.g. 'a')
            }

            Texture2D result = new Texture2D(texture.GraphicsDevice ?? Game1.graphics.GraphicsDevice, texture.Width, texture.Height);
            result.SetData(data);
            return result;
        }

        /// <summary>Get whether an asset can be saved to JSON.</summary>
        /// <param name="asset">The asset to check.</param>
        private bool IsDataAsset(object? asset)
        {
            if (asset is null)
                return false;

            Type type = asset.GetType();
            type = type.IsGenericType ? type.GetGenericTypeDefinition() : type;

            return type == typeof(Dictionary<,>) || type == typeof(List<>) || type == typeof(JArray);
        }

        /// <summary>Load an asset from a content manager using the given type.</summary>
        /// <param name="assetName">The asset name to load.</param>
        /// <param name="type">The asset type to load.</param>
        private object? LoadAsset(string assetName, Type type)
        {
            return this
                .GetType()
                .GetMethod(nameof(this.LoadAssetImpl), BindingFlags.NonPublic | BindingFlags.Instance)!
                .MakeGenericMethod(type)
                .Invoke(this, new object[] { assetName });
        }

        /// <summary>Load an asset from a content manager using the given type.</summary>
        /// <typeparam name="TAsset">The asset type to load.</typeparam>
        /// <param name="assetName">The asset name to load.</param>
        private TAsset? LoadAssetImpl<TAsset>(string assetName)
        {
            // get from main content manager if it's already cached
            if (this.IsAssetLoaded(Game1.content, assetName))
                return Game1.content.Load<TAsset>(assetName);

            // If it's not already cached, use a temporary content manager
            // This avoids corrupting the cache with an invalid type if it doesn't match.
            using ContentManager contentManager = Game1.content.CreateTemporary();
            return contentManager.Load<TAsset?>(assetName);
        }

        /// <summary>Get whether the given content manager has already loaded and cached the given asset.</summary>
        /// <param name="contentManager">The content manager to check.</param>
        /// <param name="assetName">The asset path relative to the loader root directory, not including the <c>.xnb</c> extension.</param>
        [SuppressMessage("ReSharper", "ConstantConditionalAccessQualifier", Justification = "Extra validation in error-handling.")]
        private bool IsAssetLoaded(ContentManager contentManager, string assetName)
        {
            IAssetName parsedName = this.ContentHelper.ParseAssetName(assetName);

            return contentManager is IContentManager managed
                ? managed.IsLoaded(parsedName)
                : throw new InvalidOperationException($"Can't access internals for content manager with type {contentManager?.GetType().FullName ?? "null"}, expected implementation of {typeof(IContentManager).FullName}.");
        }
    }
}<|MERGE_RESOLUTION|>--- conflicted
+++ resolved
@@ -72,15 +72,8 @@
             string assetName = args[0];
             string? typeName = args.Length > 1 ? args[1] : null;
 
-<<<<<<< HEAD
-            // get type
-            string typeName = args.Length > 1 ? args[1] : "System.Object";
-            Type? type = Type.GetType(typeName);
-            if (type == null)
-=======
             // load type
             Type? type = null;
->>>>>>> b09b1ed2
             {
                 Type[] possibleTypes = this.TryGetTypes(typeName);
                 switch (possibleTypes.Length)
