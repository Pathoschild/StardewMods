--- conflicted
+++ resolved
@@ -14,10 +14,7 @@
 using StardewModdingAPI.Framework.ContentManagers;
 using StardewModdingAPI.Toolkit.Serialization;
 using StardewValley;
-<<<<<<< HEAD
-=======
 using TMXTile;
->>>>>>> 4ef987fe
 using xTile;
 
 namespace ContentPatcher.Framework.Commands.Commands
@@ -118,103 +115,16 @@
             Directory.CreateDirectory(Path.GetDirectoryName(fullTargetPath)!);
 
             // export
-<<<<<<< HEAD
             if (this.TryExportRaw(asset, ref fullTargetPath, out string? error))
-=======
-            if (asset is Texture2D texture)
-            {
-                fullTargetPath += ".png";
-
-                texture = this.UnPremultiplyTransparency(texture);
-                using (Stream stream = File.Create(fullTargetPath))
-                    texture.SaveAsPng(stream, texture.Width, texture.Height);
-
-                this.Monitor.Log($"Exported asset '{assetName}' to '{fullTargetPath}'.", LogLevel.Info);
-            }
-            else if (asset is Map rawMap)
-            {
-                fullTargetPath += ".tmx";
-
-                // derived from code written by Tyler Gibbs, licensed MIT
-                // https://github.com/tylergibbs2/StardewValleyMods/blob/bd81d1e/StardewRoguelike/DebugCommands.cs#L369
-                TMXFormat format = new(Game1.tileSize / Game1.pixelZoom, Game1.tileSize / Game1.pixelZoom, Game1.pixelZoom, Game1.pixelZoom);
-                TMXMap map = format.Store(rawMap);
-                foreach (TMXObjectgroup objectGroup in map.Objectgroups)
-                {
-                    for (int i = 0; i < objectGroup.Objects.Count; i++)
-                    {
-                        // remove blank tile data
-                        if (objectGroup.Objects[i].Properties.Length == 0)
-                            objectGroup.Objects[i] = null;
-                    }
-                }
-
-                // export matching tilesheets
-                foreach (TMXTileset tilesheet in map.Tilesets)
-                {
-                    string tilesheetLocation = tilesheet.Image.Source;
-
-                    // first set to the relative location
-                    // so if tilesheet export fails
-                    // people can just copy the relative tilesheet over.
-                    tilesheet.Image.Source = Path.GetFileName(tilesheetLocation);
-                    Texture2D? imageAsset;
-                    {
-                        string error = null;
-                        try
-                        {
-                            imageAsset = this.LoadAssetImpl<Texture2D>(tilesheetLocation);
-                        }
-                        catch (ContentLoadException ex)
-                        {
-                            imageAsset = null;
-                            error = ex.Message;
-                        }
-                        if (imageAsset is null)
-                        {
-                            this.Monitor.Log($"Failed while attempting to export tilesheets for map: Can't load asset '{tilesheetLocation}' with type '{typeof(Texture2D).FullName}'{(error != null ? $": {error}" : ".")}", LogLevel.Error);
-                            continue;
-                        }
-                    }
-
-                    imageAsset = this.UnPremultiplyTransparency(imageAsset);
-                    string relativeImageLocation = this.GetSanitizedFileName(Path.GetRelativePath(StardewModdingAPI.Constants.GamePath, tilesheetLocation));
-                    string fullImagePath = Path.Combine(Path.GetDirectoryName(fullTargetPath)!, relativeImageLocation) + ".png";
-                    using (Stream stream = File.Create(fullImagePath))
-                        imageAsset.SaveAsPng(stream, imageAsset.Width, imageAsset.Height);
-
-                    // set tilesheet path to sanitized name so map can be loaded in the map folder
-                    tilesheet.Image.Source = relativeImageLocation;
-                    this.Monitor.Log($"Exported asset '{tilesheetLocation}' to '{fullImagePath}'.", LogLevel.Info);
-                }
-
-                // export the map itself
-                var parser = new TMXParser();
-                parser.Export(map, fullTargetPath);
-
-                this.Monitor.Log($"Exported asset '{assetName}' to '{fullTargetPath}'.", LogLevel.Info);
-            }
-            else if (this.IsDataAsset(asset))
-            {
-                fullTargetPath += ".json";
-
-                File.WriteAllText(fullTargetPath, JsonConvert.SerializeObject(asset, Formatting.Indented));
-
->>>>>>> 4ef987fe
                 this.Monitor.Log($"Exported asset '{assetName}' to '{fullTargetPath}'.", LogLevel.Info);
             else
-<<<<<<< HEAD
                 this.Monitor.Log($"Failed exporting '{assetName}': {error}.", LogLevel.Error);
-=======
-                this.Monitor.Log($"Can't export asset '{assetName}' of type {asset?.GetType().FullName ?? "null"}, expected image, data, or map.", LogLevel.Error);
->>>>>>> 4ef987fe
         }
 
 
         /*********
         ** Private methods
         *********/
-<<<<<<< HEAD
         /// <summary>Try to export an arbitrary asset to disk.</summary>
         /// <param name="asset">The asset data to export.</param>
         /// <param name="path">The absolute path to which to write the asset, without the file extension. The file extension will be added if it's exported correctly.</param>
@@ -229,9 +139,10 @@
                     error = "the asset could not be loaded";
                     return false;
 
-                case Map:
-                    error = "can't export map assets";
-                    return false;
+                case Map map:
+                    path += ".tmx";
+                    this.ExportMap(map, path);
+                    return true;
 
                 case Texture2D texture:
                     path += ".png";
@@ -250,6 +161,69 @@
             }
         }
 
+        /// <summary>Export a map asset to disk.</summary>
+        /// <param name="rawMap">The asset to export.</param>
+        /// <param name="path">The absolute path to which to write the asset.</param>
+        private void ExportMap(Map rawMap, string path)
+        {
+            // derived from code written by Tyler Gibbs, licensed MIT
+            // https://github.com/tylergibbs2/StardewValleyMods/blob/bd81d1e/StardewRoguelike/DebugCommands.cs#L369
+            TMXFormat format = new(Game1.tileSize / Game1.pixelZoom, Game1.tileSize / Game1.pixelZoom, Game1.pixelZoom, Game1.pixelZoom);
+            TMXMap map = format.Store(rawMap);
+            foreach (TMXObjectgroup objectGroup in map.Objectgroups)
+            {
+                for (int i = 0; i < objectGroup.Objects.Count; i++)
+                {
+                    // remove blank tile data
+                    if (objectGroup.Objects[i].Properties.Length == 0)
+                        objectGroup.Objects[i] = null;
+                }
+            }
+
+            // export matching tilesheets
+            string exportFolder = Path.GetDirectoryName(path)!;
+            foreach (TMXTileset tilesheet in map.Tilesets)
+            {
+                string tilesheetLocation = tilesheet.Image.Source;
+
+                // first set to the relative location
+                // so if tilesheet export fails
+                // people can just copy the relative tilesheet over.
+                tilesheet.Image.Source = Path.GetFileName(tilesheetLocation);
+                Texture2D? imageAsset;
+                {
+                    string error = null;
+                    try
+                    {
+                        imageAsset = this.LoadAssetImpl<Texture2D>(tilesheetLocation);
+                    }
+                    catch (ContentLoadException ex)
+                    {
+                        imageAsset = null;
+                        error = ex.Message;
+                    }
+                    if (imageAsset is null)
+                    {
+                        this.Monitor.Log($"Failed while attempting to export tilesheets for map: Can't load asset '{tilesheetLocation}' with type '{typeof(Texture2D).FullName}'{(error != null ? $": {error}" : ".")}", LogLevel.Error);
+                        continue;
+                    }
+                }
+
+                imageAsset = this.UnPremultiplyTransparency(imageAsset);
+                string imageFilename = this.GetSanitizedFileName(Path.GetRelativePath(StardewModdingAPI.Constants.GamePath, tilesheetLocation));
+                string imagePath = Path.Combine(exportFolder, imageFilename) + ".png";
+                this.ExportTexture(imageAsset, imagePath);
+
+                // set tilesheet path to sanitized name so map can be loaded in the map folder
+                tilesheet.Image.Source = imageFilename;
+                this.Monitor.Log($"Exported asset '{tilesheetLocation}' to '{imagePath}'.", LogLevel.Info);
+            }
+
+            // export the map itself
+            var parser = new TMXParser();
+            parser.Export(map, path);
+        }
+
         /// <summary>Export a texture asset to disk.</summary>
         /// <param name="image">The asset to export.</param>
         /// <param name="path">The absolute path to which to write the asset.</param>
@@ -270,20 +244,19 @@
             exported.SaveAsPng(stream, exported.Width, exported.Height);
         }
 
-
         /// <summary>Export a data asset to disk.</summary>
         /// <param name="data">The asset to export.</param>
         /// <param name="path">The absolute path to which to write the asset.</param>
         private void ExportData(object data, string path)
         {
             File.WriteAllText(path, JsonConvert.SerializeObject(data, this.JsonSettings.Value));
-=======
+        }
+
         /// <summary>Convert a full asset name like <c>Data/Buildings</c> into a filename-safe value like <c>Data_Buildings</c>.</summary>
         /// <param name="assetName">The raw asset name.</param>
         private string GetSanitizedFileName(string assetName)
         {
             return string.Join('_', assetName.Split(Path.GetInvalidFileNameChars()));
->>>>>>> 4ef987fe
         }
 
         /// <summary>Get the types matching a name, if any.</summary>
@@ -297,7 +270,6 @@
             // short alias
             if (string.Equals(name, "image", StringComparison.OrdinalIgnoreCase))
                 return new[] { typeof(Texture2D) };
-
             if (string.Equals(name, "map", StringComparison.OrdinalIgnoreCase))
                 return new[] { typeof(Map) };
 
