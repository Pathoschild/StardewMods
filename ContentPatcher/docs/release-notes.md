--- conflicted
+++ resolved
@@ -9,10 +9,6 @@
 
 
 -->
-<<<<<<< HEAD
-## Upcoming release
-* Improved `EditImage` performance by migrating to SMAPI 3.15's new `IRawTextureData` asset type.
-=======
 ## 1.28.0
 Released 18 August 2022 for SMAPI 3.14.0 or later. See the [release highlights](https://www.patreon.com/posts/70722755).
 
@@ -40,7 +36,6 @@
 Released 05 June 2022 for SMAPI 3.14.0 or later.
 
 * Rewrote patch change tracking, which should significantly improve load times and performance in some cases.
->>>>>>> f364c6f8
 * Improved error when adding an invalid entry to a data model asset.
 
 ## 1.26.5
