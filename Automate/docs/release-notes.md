--- conflicted
+++ resolved
@@ -2,9 +2,6 @@
 
 # Release notes
 ## Upcoming release
-<<<<<<< HEAD
-* Fixed performance impact when many machines have output ready, but the chests they're connected to are all full.
-=======
 * The `automate summary` command now shows all the connected locations for a Junimo chest group.
 * Fixed error using `automate summary` with an unlimited chest from the Chests and Pouches mod.
 * Internal changes to simplify supporting custom linked chests in future versions.
@@ -41,7 +38,6 @@
 * The automation overlay now shows a live view of the actual automation state, instead of rescanning machines.
 * Added `automate reset` console command to force Automate to rescan for machines.
 * Optimized edge case where many machines have output ready but their connected chests are all full.
->>>>>>> f364c6f8
 
 ## 1.26.1
 Released 27 May 2022 for SMAPI 3.14.0 or later.
